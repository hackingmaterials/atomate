"""
Defines standardized Fireworks that can be chained easily to perform
various sequences of VASP calculations.
"""

from fireworks import Firework
<<<<<<< HEAD
from fireworks import FireTaskBase, explicit_serialize 
from pymatgen.io.vasp.sets import MPVaspInputSet, MPStaticSet, MPSOCSet, MITMDVaspInputSet
=======
from pymatgen.io.vasp.sets import MPRelaxSet, MITMDSet
>>>>>>> b350bb3c

from matmethods.vasp.firetasks.glue_tasks import CopyVaspOutputs
from matmethods.common.firetasks.glue_tasks import PassCalcLocs
from matmethods.vasp.firetasks.parse_outputs import VaspToDbTask
from matmethods.vasp.firetasks.run_calc import RunVaspCustodian
from matmethods.vasp.firetasks.write_inputs import *


class OptimizeFW(Firework):
    def __init__(self, structure, name="structure optimization",
                 vasp_input_set=None, vasp_cmd="vasp",
                 override_default_vasp_params=None, ediffg=None,
                 db_file=None, parents=None, **kwargs):
        """
        Standard structure optimization Firework.

        Args:
            structure (Structure): Input structure.
            name (str): Name for the Firework.
            vasp_input_set (VaspInputSet): input set to use.
                Defaults to MPRelaxSet() if None.
            override_default_vasp_params (dict): If this is not None,
                these params are passed to the default vasp_input_set, i.e.,
                MPRelaxSet. This allows one to easily override some
                settings, e.g., user_incar_settings, etc.
            vasp_cmd (str): Command to run vasp.
            ediffg (float): Shortcut to set ediffg in certain jobs
            db_file (str): Path to file specifying db credentials.
            parents (Firework): Parents of this particular Firework.
                FW or list of FWS.
            \*\*kwargs: Other kwargs that are passed to Firework.__init__.
        """
        override_default_vasp_params = override_default_vasp_params or {}
        vasp_input_set = vasp_input_set or \
                         MPRelaxSet(structure, force_gamma=True,
                                    **override_default_vasp_params)

        t = []
        t.append(WriteVaspFromIOSet(structure=structure,
                                    vasp_input_set=vasp_input_set))
        t.append(RunVaspCustodian(vasp_cmd=vasp_cmd,
                                  job_type="double_relaxation_run",
                                  max_force_threshold=0.25,
                                  ediffg=ediffg,
                                  auto_npar=">>auto_npar<<"))
        t.append(PassCalcLocs(name=name))
        t.append(VaspToDbTask(db_file=db_file,
                              additional_fields={"task_label": name}))
        super(OptimizeFW, self).__init__(
                t, parents=parents, name="{}-{}".
                format(structure.composition.reduced_formula, name), **kwargs)


class StaticFW(Firework):
<<<<<<< HEAD
    def __init__(self, structure, name="static", vasp_cmd="vasp",
                 copy_vasp_outputs=True, db_file=None, parents=None, calc_loc=True **kwargs):
=======
    def __init__(self, structure, name="static", vasp_input_set=None,
                 vasp_cmd="vasp", copy_vasp_outputs=True, db_file=None,
                 parents=None, **kwargs):
>>>>>>> b350bb3c
        """
        Standard static calculation Firework.

        Args:
            structure (Structure): Input structure.
            name (str): Name for the Firework.
            vasp_input_set (VaspInputSet): input set to use (for jobs w/no parents)
                Defaults to MPStaticSet() if None.
            vasp_cmd (str): Command to run vasp.
            copy_vasp_outputs (bool): Whether to copy outputs from previous run. Defaults to True.
            db_file (str): Path to file specifying db credentials.
            parents (Firework): Parents of this particular Firework. FW or list of FWS.
            \*\*kwargs: Other kwargs that are passed to Firework.__init__.
        """
        t = []

        if parents:
            if copy_vasp_outputs:
                t.append(
                    CopyVaspOutputs(calc_loc=calc_loc, contcar_to_poscar=True))
            t.append(WriteVaspStaticFromPrev(prev_calc_dir='.'))
        else:
            vasp_input_set = MPStaticSet(structure) or vasp_input_set
            t.append(WriteVaspFromIOSet(structure=structure,
                                        vasp_input_set=vasp_input_set))

        t.append(RunVaspCustodian(vasp_cmd=vasp_cmd,
                                  auto_npar=">>auto_npar<<"))
        t.append(PassCalcLocs(name=name))
        t.append(VaspToDbTask(db_file=db_file,
                              additional_fields={"task_label": name}))
        super(StaticFW, self).__init__(t, parents=parents, name="{}-{}".format(
            structure.composition.reduced_formula,
            name), **kwargs)

class HSEBSFW(Firework):
    def __init__(self, structure, parents, name="hse gap", vasp_cmd="vasp",
                 db_file=None, **kwargs):
        """
        For getting a more accurate band gap with HSE - requires previous
        calculation that gives VBM/CBM info. Note that this method is not
        intended for energies, etc. due to sparse k-mesh.

        Args:
            structure (Structure): Input structure.
            parents (Firework): Parents of this particular Firework. FW or list of FWS.
            name (str): Name for the Firework.
            vasp_cmd (str): Command to run vasp.
            db_file (str): Path to file specifying db credentials.
            \*\*kwargs: Other kwargs that are passed to Firework.__init__.
        """
        t = []
        t.append(CopyVaspOutputs(calc_loc=True, additional_files=["CHGCAR"]))
        t.append(WriteVaspHSEBSFromPrev(prev_calc_dir='.'))
        t.append(RunVaspCustodian(vasp_cmd=vasp_cmd))
        t.append(PassCalcLocs(name=name))
        t.append(VaspToDbTask(db_file=db_file,
                              additional_fields={"task_label": name}))
        super(HSEBSFW, self).__init__(t, parents=parents, name="{}-{}".format(
            structure.composition.reduced_formula,
            name), **kwargs)


class NonSCFFW(Firework):
    def __init__(self, structure, name="nscf", mode="uniform", vasp_cmd="vasp",
                 copy_vasp_outputs=True, db_file=None, parents=None, **kwargs):
        """
        Standard NonSCF Calculation Firework supporting both
        uniform and line modes.

        Args:
            structure (Structure): Input structure.
            name (str): Name for the Firework.
            mode (str): uniform or line mode.
            vasp_cmd (str): Command to run vasp.
            copy_vasp_outputs (bool): Whether to copy outputs from previous
                run. Defaults to True.
            db_file (str): Path to file specifying db credentials.
            parents (Firework): Parents of this particular Firework.
                FW or list of FWS.
            \*\*kwargs: Other kwargs that are passed to Firework.__init__.
        """
        t = []
        if copy_vasp_outputs:
            t.append(
                CopyVaspOutputs(calc_loc=True, additional_files=["CHGCAR"]))
        mode = mode.lower()
        if mode == "uniform":
            t.append(WriteVaspNSCFFromPrev(prev_calc_dir=".", mode="uniform",
                                           reciprocal_density=1000))
        else:
            t.append(WriteVaspNSCFFromPrev(prev_calc_dir=".", mode="line",
                                           reciprocal_density=20))
        t.append(RunVaspCustodian(vasp_cmd=vasp_cmd,
                                  auto_npar=">>auto_npar<<"))
        t.append(PassCalcLocs(name=name))
        t.append(VaspToDbTask(db_file=db_file, additional_fields={
            "task_label": name + " " + mode},
                              parse_dos=(mode == "uniform"),
                              bandstructure_mode=mode))
        super(NonSCFFW, self).__init__(t, parents=parents, name="%s-%s %s" % (
            structure.composition.reduced_formula,
            name, mode), **kwargs)


class LepsFW(Firework):
    def __init__(self, structure, name="static dielectric", vasp_cmd="vasp",
                 copy_vasp_outputs=True, db_file=None, parents=None, **kwargs):
        """
        Standard static calculation Firework for dielectric constants
        using DFPT.

        Args:
            structure (Structure): Input structure.
            name (str): Name for the Firework.
            vasp_cmd (str): Command to run vasp.
            copy_vasp_outputs (bool): Whether to copy outputs from previous
                run. Defaults to True.
            db_file (str): Path to file specifying db credentials.
            parents (Firework): Parents of this particular Firework.
                FW or list of FWS.
            \*\*kwargs: Other kwargs that are passed to Firework.__init__.
        """
        t = []
        if parents:
            if copy_vasp_outputs:
                t.append(
                    CopyVaspOutputs(calc_loc=True, additional_files=["CHGCAR"],
                                    contcar_to_poscar=True))
                t.append(WriteVaspStaticFromPrev(prev_calc_dir=".",
                                                 lepsilon=True))
        else:
            vasp_input_set = MPStaticSet(structure, lepsilon=True)
            t.append(WriteVaspFromIOSet(structure=structure,
                                        vasp_input_set=vasp_input_set))

        t.extend([
            RunVaspCustodian(vasp_cmd=vasp_cmd),
            PassCalcLocs(name=name),
            VaspToDbTask(db_file=db_file,
                         additional_fields={"task_label": name})])

        super(LepsFW, self).__init__(t, parents=parents, name="{}-{}".format(
            structure.composition.reduced_formula, name), **kwargs)


class SOCFW(Firework):
    def __init__(self, structure, magmom, name="spinorbit coupling",
                 saxis=(0, 0, 1), vasp_cmd="vasp_ncl",
                 copy_vasp_outputs=True, db_file=None, parents=None, **kwargs):
        """
        Firework for spin orbit coupling calculation.

        Args:
            structure (Structure): Input structure.
            name (str): Name for the Firework.
            vasp_cmd (str): Command to run vasp.
            copy_vasp_outputs (bool): Whether to copy outputs from previous
                run. Defaults to True.
            db_file (str): Path to file specifying db credentials.
            parents (Firework): Parents of this particular Firework.
                FW or list of FWS.
            \*\*kwargs: Other kwargs that are passed to Firework.__init__.
        """
        t = []

        if parents:
            if copy_vasp_outputs:
                t.append(
                    CopyVaspOutputs(calc_loc=True, additional_files=["CHGCAR"],
                                    contcar_to_poscar=True))
            t.append(WriteVaspSOCFromPrev(prev_calc_dir=".", magmom=magmom,
                                          saxis=saxis))
        else:
            vasp_input_set = MPSOCSet(structure)
            t.append(WriteVaspFromIOSet(structure=structure,
                                        vasp_input_set=vasp_input_set))
        t.extend([
            RunVaspCustodian(vasp_cmd=vasp_cmd, auto_npar=">>auto_npar<<"),
            PassCalcLocs(name=name),
            VaspToDbTask(db_file=db_file,
                         additional_fields={"task_label": name})])
        super(SOCFW, self).__init__(t, parents=parents, name="{}-{}".format(
            structure.composition.reduced_formula,
            name), **kwargs)


class TransmuterFW(Firework):
    def __init__(self, structure, transformations, transformation_params=None,
                 vasp_input_set="MPStaticSet", name="structure transmuter", vasp_cmd="vasp",
                 copy_vasp_outputs=True, db_file=None, parents=None, **kwargs):
        """
        Apply the transformations to the input structure, write the input set corresponding
        to the transformed structure and run vasp on them.

        Args:
            structure (Structure): Input structure.
            transformations (list): list of names of transformation classes as defined in
                the modules in pymatgen.transformations. 
                eg:  transformations=['DeformStructureTransformation', 'SupercellTransformation']
            transformation_params (list): list of dicts where each dict specify the input parameters to
                instantiate the transformation class in the transforamtions list.
            vasp_input_set (string): string name for the VASP input set (e.g.,
                "MPStaticSet").
            name (string): Name for the Firework.
            vasp_cmd (string): Command to run vasp.
            copy_vasp_outputs (bool): Whether to copy outputs from previous run. Defaults to True.
            db_file (string): Path to file specifying db credentials.
            parents (Firework): Parents of this particular Firework. FW or list of FWS.
            \*\*kwargs: Other kwargs that are passed to Firework.__init__.
        """
        t = []

        if parents:
            if copy_vasp_outputs:
                t.append(CopyVaspOutputs(calc_loc=True, contcar_to_poscar=True))
            t.append(WriteTransmutedStructureIOSet(structure=structure, transformations=transformations,
                                                   transformation_params=transformation_params,
                                                   vasp_input_set=vasp_input_set,
                                                   vasp_input_params=kwargs.get("vasp_input_params",{}),
                                                   prev_calc_dir="."))
        else:
            t.append(WriteTransmutedStructureIOSet(structure=structure, transformations=transformations,
                                                   transformation_params=transformation_params,
                                                   vasp_input_set=vasp_input_set,
                                                   vasp_input_params=kwargs.get("vasp_input_params",{})))
        if "vasp_input_params" in kwargs:
            kwargs.pop("vasp_input_params")
        t.append(RunVaspCustodian(vasp_cmd=vasp_cmd))
        t.append(PassCalcLocs(name=name))
        t.append(VaspToDbTask(db_file=db_file,
                              additional_fields={"task_label": name,
                                                 "transmuter":{"transformations":transformations,
                                                               "transformation_params":transformation_params
                                                              }
                                                }))
        super(TransmuterFW, self).__init__(t, parents=parents,
                                           name="{}-{}".format(structure.composition.reduced_formula, name),
                                           **kwargs)


class MDFW(Firework):
    def __init__(self, structure, start_temp, end_temp, nsteps,
                 name="molecular dynamics run", vasp_input_set=None, vasp_cmd="vasp",
                 override_default_vasp_params=None, wall_time=19200,
                 db_file=None, parents=None, copy_vasp_outputs=True, **kwargs):
        """
        Standard firework for a single MD run.
        Args:
            structure (Structure): Input structure.
            start_temp (float): Start temperature of MD run.
            end_temp (float): End temperature of MD run.
            nsteps (int): Number of MD steps
            name (string): Name for the Firework.
            vasp_input_set (string): string name for the VASP input set (e.g.,
                "MITMDVaspInputSet").
            vasp_cmd (string): Command to run vasp.
            override_default_vasp_params (dict): If this is not None,
                these params are passed to the default vasp_input_set, i.e.,
                MITMDSet. This allows one to easily override some
                settings, e.g., user_incar_settings, etc. Particular to MD,
                one can control time_step and all other settings of the input set.
            wall_time (int): Total wall time in seconds.
            copy_vasp_outputs (bool): Whether to copy outputs from previous run. Defaults to True.
            db_file (string): Path to file specifying db credentials.
            parents (Firework): Parents of this particular Firework. FW or list of FWS.
            \*\*kwargs: Other kwargs that are passed to Firework.__init__.
        """

        override_default_vasp_params = override_default_vasp_params or {}
        vasp_input_set = vasp_input_set or MITMDSet(
            structure, start_temp=start_temp, end_temp=end_temp,
            nsteps=nsteps, **override_default_vasp_params)

        t = []
        if parents:
            if copy_vasp_outputs:
                t.append(CopyVaspOutputs(calc_loc=True, additional_files=["CHGCAR"],
                                        contcar_to_poscar=True))
        t.append(WriteVaspFromIOSet(structure=structure, vasp_input_set=vasp_input_set))
        t.append(RunVaspCustodian(vasp_cmd=vasp_cmd, gamma_vasp_cmd=">>gamma_vasp_cmd<<",
                                  handler_group="md", wall_time=wall_time))
        t.append(PassCalcLocs(name=name))
        t.append(VaspToDbTask(db_file=db_file,
                              additional_fields={"task_label": name}))
        super(MDFW, self).__init__(
                t, parents=parents, name="{}-{}".
                format(structure.composition.reduced_formula, name), **kwargs)

class LcalcpolFW(Firework):
    def __init__(self, structure, name="static dipole moment", vasp_cmd="vasp",
                 copy_vasp_outputs=True, db_file=None, parents=None, calc_loc = True, **kwargs):
        """
        Standard static calculation Firework for dipole moment.

        Args:
            structure (Structure): Input structure.
            name (str): Name for the Firework.
            vasp_cmd (str): Command to run vasp.
            copy_vasp_outputs (bool): Whether to copy outputs from previous
                run. Defaults to True.
            db_file (str): Path to file specifying db credentials.
            parents (Firework): Parents of this particular Firework.
                FW or list of FWS.
            \*\*kwargs: Other kwargs that are passed to Firework.__init__.
        """
        t = []
        if copy_vasp_outputs:
            t.append(
            # Need to change calc_loc to calc_dir with directory of correct calculation to start from since that will
            # not necessarily be the parent calculations
                CopyVaspOutputs(calc_loc=calc_loc, additional_files=["CHGCAR","WAVECAR"],
                                contcar_to_poscar=True))
        t.extend([
            WriteVaspStaticFromPrev(prev_calc_dir=".",other_params={'lcalcpol':True}),
            RunVaspDirect(vasp_cmd=vasp_cmd),
            PassCalcLocs(name=name),
            VaspToDbTask(db_file=db_file,
                         additional_fields={"task_label": name})])
        # Need to ensure that OUTCAR is processed so that the read_lcalcpol
        # can be used and polarization stored.

        super(LcalcpolFW, self).__init__(t, parents=parents, name="{}-{}".format(
            structure.composition.reduced_formula,
            name), **kwargs)<|MERGE_RESOLUTION|>--- conflicted
+++ resolved
@@ -4,12 +4,9 @@
 """
 
 from fireworks import Firework
-<<<<<<< HEAD
 from fireworks import FireTaskBase, explicit_serialize 
 from pymatgen.io.vasp.sets import MPVaspInputSet, MPStaticSet, MPSOCSet, MITMDVaspInputSet
-=======
 from pymatgen.io.vasp.sets import MPRelaxSet, MITMDSet
->>>>>>> b350bb3c
 
 from matmethods.vasp.firetasks.glue_tasks import CopyVaspOutputs
 from matmethods.common.firetasks.glue_tasks import PassCalcLocs
@@ -64,14 +61,9 @@
 
 
 class StaticFW(Firework):
-<<<<<<< HEAD
-    def __init__(self, structure, name="static", vasp_cmd="vasp",
-                 copy_vasp_outputs=True, db_file=None, parents=None, calc_loc=True **kwargs):
-=======
     def __init__(self, structure, name="static", vasp_input_set=None,
                  vasp_cmd="vasp", copy_vasp_outputs=True, db_file=None,
-                 parents=None, **kwargs):
->>>>>>> b350bb3c
+                 parents=None, calc_loc=True,**kwargs):
         """
         Standard static calculation Firework.
 

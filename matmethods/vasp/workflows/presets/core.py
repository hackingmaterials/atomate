--- conflicted
+++ resolved
@@ -184,15 +184,10 @@
     user_kpoints_settings = c.get("user_kpoints_settings", 
                                   {"grid_density":7000})
 
-<<<<<<< HEAD
     wf = get_wf_elastic_constant(structure, vasp_cmd=vasp_cmd,
                                  norm_deformations=[-0.01, -0.005, 0.005, 0.01],
                                  shear_deformations=[-0.06, -0.03, 0.03, 0.06],
-                                 db_file=db_file, reciprocal_density=reciprocal_density)
-=======
-    wf = get_wf_elastic_constant(structure, vasp_cmd=vasp_cmd, db_file=db_file, 
-                                 user_kpoints_settings=user_kpoints_settings)
->>>>>>> a68b658c
+                                 db_file=db_file, user_kpoints_settings=user_kpoints_settings)
 
     wf = add_modify_incar(wf, modify_incar_params={"incar_update":
                                                    {"ENCUT": 700, "EDIFF": 1e-6}})

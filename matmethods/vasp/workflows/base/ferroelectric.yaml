--- conflicted
+++ resolved
@@ -1,10 +1,7 @@
 fireworks:
-<<<<<<< HEAD
 - fw: matmethods.vasp.fireworks.core.OptimizeFW
   params:
     structure: 'polar'
-=======
->>>>>>> 0a1c9434
 - fw: matmethods.vasp.fireworks.core.StaticFW
   params:
     parents: 0

# This module defines tasks that support running QChem in various ways.


import os
import shutil
import subprocess

import numpy as np
from custodian import Custodian
from custodian.qchem.handlers import QChemErrorHandler
from custodian.qchem.jobs import QCJob
from fireworks import FiretaskBase, explicit_serialize
from pymatgen.io.qchem.inputs import QCInput

from atomate.utils.utils import env_chk, get_logger

__author__ = "Samuel Blau, Evan Spotte-Smith"
__copyright__ = "Copyright 2018, The Materials Project"
__version__ = "0.1"
__maintainer__ = "Samuel Blau"
__email__ = "samblau1@gmail.com"
__status__ = "Alpha"
__date__ = "5/11/18"
__credits__ = "Shyam Dwaraknath, Xiaohui Qu, Shyue Ping Ong, Anubhav Jain"

logger = get_logger(__name__)


@explicit_serialize
class RunQChemDirect(FiretaskBase):
    """
    Execute a command directly (no custodian).

    Required params:
        qchem_cmd (str): The name of the full command line call to run. This should include any
                         flags for parallelization, saving scratch, and input / output files.
                         Does NOT support env_chk.
    """

    required_params = ["qchem_cmd"]

    def run_task(self, fw_spec):
        cmd = self.get("qchem_cmd")
        os.putenv("QCSCRATCH", os.getcwd())

        logger.info(f"Running command: {cmd}")
        return_code = subprocess.call(cmd, shell=True)
        logger.info(f"Command {cmd} finished running with return code: {return_code}")


@explicit_serialize
class RunQChemCustodian(FiretaskBase):
    """
    Run QChem using custodian "on rails", i.e. in a simple way that supports most common options.

    Required params:
        qchem_cmd (str): The name of the full executable for running QChem. Note that this is
                         explicitly different from qchem_cmd in RunQChemDirect because it does
                         not include any flags and should only be the call to the executable.
                         Supports env_chk.

    Optional params:
        multimode (str): Parallelization scheme, either openmp or mpi. Defaults to openmp.
                         Supports env_chk.
        input_file (str): Name of the QChem input file. Defaults to "mol.qin".
        output_file (str): Name of the QChem output file. Defaults to "mol.qout"
        max_cores (int): Maximum number of cores to parallelize over. Supports env_chk.
        qclog_file (str): Name of the file to redirect the standard output to. None means
                          not to record the standard output. Defaults to None.
        suffix (str): String to append to the file in postprocess.
        calc_loc (str): Path where Q-Chem should run. Will env_chk by default. If not in
                        environment, will be set to None, in which case Q-Chem will run in
                        the system-defined QCLOCALSCR.
<<<<<<< HEAD
=======
        nboexe (str): Path to the NBO7 executable.
>>>>>>> 842641dc
        save_scratch (bool): Whether to save scratch directory contents. Defaults to False.
        max_errors (int): Maximum # of errors to fix before giving up (default=5)
        job_type (str): Choose from "normal" (default) and "opt_with_frequency_flattener"
        handler_group (str): Group of handlers to use. See handler_groups dict in the code
                             for the groups and complete list of handlers in each group.
        gzip_output (bool): gzip output, defaults to True.
        backup (bool): Whether to backup the initial input file. If True, the input will
                       be copied with a ".orig" appended. Defaults to True.

        *** Just for opt_with_frequency_flattener ***
        linked (bool): Whether or not to use the linked flattener. Defaults to True.
        max_iterations (int): Number of perturbation -> optimization -> frequency iterations
                              to perform. Defaults to 10.
        max_molecule_perturb_scale (float): The maximum scaled perturbation that can be
                                            applied to the molecule. Defaults to 0.3.

    """

    required_params = ["qchem_cmd"]
    optional_params = [
<<<<<<< HEAD
        "multimode", "input_file", "output_file", "max_cores", "qclog_file",
        "suffix", "calc_loc", "save_scratch", "max_errors", "job_type",
        "handler_group", "gzipped_output", "backup", "linked",
        "max_iterations", "max_molecule_perturb_scale"
=======
        "multimode",
        "input_file",
        "output_file",
        "max_cores",
        "qclog_file",
        "suffix",
        "calc_loc",
        "nboexe",
        "save_scratch",
        "max_errors",
        "job_type",
        "handler_group",
        "gzipped_output",
        "backup",
        "linked",
        "max_iterations",
        "max_molecule_perturb_scale",
        "freq_before_opt",
        "transition_state",
>>>>>>> 842641dc
    ]

    def run_task(self, fw_spec):

        # initialize variables
        qchem_cmd = env_chk(self["qchem_cmd"], fw_spec)
        multimode = env_chk(self.get("multimode"), fw_spec)
        if multimode is None:
            multimode = "openmp"
        """
        Note that I'm considering hardcoding openmp in the future
        because there is basically no reason anyone should ever run
        QChem on multiple nodes, aka with multimode = mpi.
        """
        input_file = self.get("input_file", "mol.qin")
        output_file = self.get("output_file", "mol.qout")
        max_cores = env_chk(self["max_cores"], fw_spec)
        qclog_file = self.get("qclog_file", "mol.qclog")
        suffix = self.get("suffix", "")
<<<<<<< HEAD
        calc_loc = env_chk(self.get("calc_loc"), fw_spec)
=======
        calc_loc = self.get("calc_loc", env_chk(">>calc_loc<<", fw_spec, strict=False))
        nboexe = self.get("nboexe", env_chk(">>nboexe<<", fw_spec, strict=False))
>>>>>>> 842641dc
        save_scratch = self.get("save_scratch", False)
        max_errors = self.get("max_errors", 5)
        max_iterations = self.get("max_iterations", 10)
        linked = self.get("linked", True)
        backup = self.get("backup", True)
<<<<<<< HEAD
        max_molecule_perturb_scale = self.get("max_molecule_perturb_scale",
                                              0.3)
=======
        max_molecule_perturb_scale = self.get("max_molecule_perturb_scale", 0.3)
>>>>>>> 842641dc
        job_type = self.get("job_type", "normal")
        gzipped_output = self.get("gzipped_output", True)
        transition_state = self.get("transition_state", False)
        freq_before_opt = self.get("freq_before_opt", False)

        handler_groups = {
            "default": [
                QChemErrorHandler(input_file=input_file, output_file=output_file)
            ],
            "no_handler": [],
        }

        # construct jobs
        if job_type == "normal":
            jobs = [
                QCJob(
                    qchem_command=qchem_cmd,
                    max_cores=max_cores,
                    multimode=multimode,
                    input_file=input_file,
                    output_file=output_file,
                    qclog_file=qclog_file,
                    suffix=suffix,
                    calc_loc=calc_loc,
<<<<<<< HEAD
                    save_scratch=save_scratch,
                    backup=backup)
=======
                    nboexe=nboexe,
                    save_scratch=save_scratch,
                    backup=backup,
                )
>>>>>>> 842641dc
            ]
        elif job_type == "opt_with_frequency_flattener":
            if linked:
                jobs = QCJob.opt_with_frequency_flattener(
                    qchem_command=qchem_cmd,
                    multimode=multimode,
                    input_file=input_file,
                    output_file=output_file,
                    qclog_file=qclog_file,
                    max_iterations=max_iterations,
                    linked=linked,
<<<<<<< HEAD
                    save_final_scratch=save_scratch,
                    max_cores=max_cores,
                    calc_loc=calc_loc)
=======
                    freq_before_opt=freq_before_opt,
                    transition_state=transition_state,
                    save_final_scratch=save_scratch,
                    max_cores=max_cores,
                    calc_loc=calc_loc,
                    nboexe=nboexe,
                )
>>>>>>> 842641dc
            else:
                jobs = QCJob.opt_with_frequency_flattener(
                    qchem_command=qchem_cmd,
                    multimode=multimode,
                    input_file=input_file,
                    output_file=output_file,
                    qclog_file=qclog_file,
                    max_iterations=max_iterations,
                    max_molecule_perturb_scale=max_molecule_perturb_scale,
                    linked=linked,
<<<<<<< HEAD
                    save_final_scratch=save_scratch,
                    max_cores=max_cores,
                    calc_loc=calc_loc)
=======
                    freq_before_opt=freq_before_opt,
                    transition_state=transition_state,
                    save_final_scratch=save_scratch,
                    max_cores=max_cores,
                    calc_loc=calc_loc,
                    nboexe=nboexe,
                )
>>>>>>> 842641dc

        else:
            raise ValueError(f"Unsupported job type: {job_type}")

        # construct handlers
        handlers = handler_groups[self.get("handler_group", "default")]

        c = Custodian(
            handlers, jobs, max_errors=max_errors, gzipped_output=gzipped_output
        )

        c.run()


@explicit_serialize
class RunNoQChem(FiretaskBase):
    """
    Do NOT run QChem. Do nothing.
    """

    def run_task(self, fw_spec):
        pass


@explicit_serialize
class RunQChemFake(FiretaskBase):
    """
    QChem Emulator

    Required params:
        ref_dir (string): Path to reference qchem run directory with input file in the folder
           named "mol.qin" and output file in the folder named "mol.qout".

    """

    required_params = ["ref_dir"]
    optional_params = ["input_file"]

    def run_task(self, fw_spec):
        self._verify_inputs()
        self._clear_inputs()
        self._generate_outputs()

    def _verify_inputs(self):
        input_file = self.get("input_file", "mol.qin")
        user_qin = QCInput.from_file(os.path.join(os.getcwd(), "mol.qin"))

        # Check mol.qin
        ref_qin = QCInput.from_file(os.path.join(self["ref_dir"], input_file))

        np.testing.assert_equal(ref_qin.molecule.species, user_qin.molecule.species)
        np.testing.assert_allclose(
            ref_qin.molecule.cart_coords, user_qin.molecule.cart_coords, atol=0.0001
        )
        for key in ref_qin.rem:
            if user_qin.rem.get(key) != ref_qin.rem.get(key):
                raise ValueError(f"Rem key {key} is inconsistent!")
        if ref_qin.opt is not None:
            for key in ref_qin.opt:
                if user_qin.opt.get(key) != ref_qin.opt.get(key):
                    raise ValueError(f"Opt key {key} is inconsistent!")
        if ref_qin.pcm is not None:
            for key in ref_qin.pcm:
                if user_qin.pcm.get(key) != ref_qin.pcm.get(key):
                    raise ValueError(f"PCM key {key} is inconsistent!")
        if ref_qin.solvent is not None:
            for key in ref_qin.solvent:
                if user_qin.solvent.get(key) != ref_qin.solvent.get(key):
                    raise ValueError(f"Solvent key {key} is inconsistent!")

        logger.info("RunQChemFake: verified input successfully")

    @staticmethod
    def _clear_inputs():
        p = os.path.join(os.getcwd(), "mol.qin")
        if os.path.exists(p):
            os.remove(p)

    def _generate_outputs(self):
        # pretend to have run QChem by copying pre-generated output from reference dir to cur dir
        for file_name in os.listdir(self["ref_dir"]):
            full_file_name = os.path.join(self["ref_dir"], file_name)
            if os.path.isfile(full_file_name):
                shutil.copy(full_file_name, os.getcwd())
        logger.info("RunQChemFake: ran fake QChem, generated outputs")<|MERGE_RESOLUTION|>--- conflicted
+++ resolved
@@ -71,10 +71,7 @@
         calc_loc (str): Path where Q-Chem should run. Will env_chk by default. If not in
                         environment, will be set to None, in which case Q-Chem will run in
                         the system-defined QCLOCALSCR.
-<<<<<<< HEAD
-=======
         nboexe (str): Path to the NBO7 executable.
->>>>>>> 842641dc
         save_scratch (bool): Whether to save scratch directory contents. Defaults to False.
         max_errors (int): Maximum # of errors to fix before giving up (default=5)
         job_type (str): Choose from "normal" (default) and "opt_with_frequency_flattener"
@@ -95,12 +92,6 @@
 
     required_params = ["qchem_cmd"]
     optional_params = [
-<<<<<<< HEAD
-        "multimode", "input_file", "output_file", "max_cores", "qclog_file",
-        "suffix", "calc_loc", "save_scratch", "max_errors", "job_type",
-        "handler_group", "gzipped_output", "backup", "linked",
-        "max_iterations", "max_molecule_perturb_scale"
-=======
         "multimode",
         "input_file",
         "output_file",
@@ -120,7 +111,6 @@
         "max_molecule_perturb_scale",
         "freq_before_opt",
         "transition_state",
->>>>>>> 842641dc
     ]
 
     def run_task(self, fw_spec):
@@ -140,23 +130,14 @@
         max_cores = env_chk(self["max_cores"], fw_spec)
         qclog_file = self.get("qclog_file", "mol.qclog")
         suffix = self.get("suffix", "")
-<<<<<<< HEAD
-        calc_loc = env_chk(self.get("calc_loc"), fw_spec)
-=======
         calc_loc = self.get("calc_loc", env_chk(">>calc_loc<<", fw_spec, strict=False))
         nboexe = self.get("nboexe", env_chk(">>nboexe<<", fw_spec, strict=False))
->>>>>>> 842641dc
         save_scratch = self.get("save_scratch", False)
         max_errors = self.get("max_errors", 5)
         max_iterations = self.get("max_iterations", 10)
         linked = self.get("linked", True)
         backup = self.get("backup", True)
-<<<<<<< HEAD
-        max_molecule_perturb_scale = self.get("max_molecule_perturb_scale",
-                                              0.3)
-=======
         max_molecule_perturb_scale = self.get("max_molecule_perturb_scale", 0.3)
->>>>>>> 842641dc
         job_type = self.get("job_type", "normal")
         gzipped_output = self.get("gzipped_output", True)
         transition_state = self.get("transition_state", False)
@@ -181,15 +162,10 @@
                     qclog_file=qclog_file,
                     suffix=suffix,
                     calc_loc=calc_loc,
-<<<<<<< HEAD
-                    save_scratch=save_scratch,
-                    backup=backup)
-=======
                     nboexe=nboexe,
                     save_scratch=save_scratch,
                     backup=backup,
                 )
->>>>>>> 842641dc
             ]
         elif job_type == "opt_with_frequency_flattener":
             if linked:
@@ -201,11 +177,6 @@
                     qclog_file=qclog_file,
                     max_iterations=max_iterations,
                     linked=linked,
-<<<<<<< HEAD
-                    save_final_scratch=save_scratch,
-                    max_cores=max_cores,
-                    calc_loc=calc_loc)
-=======
                     freq_before_opt=freq_before_opt,
                     transition_state=transition_state,
                     save_final_scratch=save_scratch,
@@ -213,7 +184,6 @@
                     calc_loc=calc_loc,
                     nboexe=nboexe,
                 )
->>>>>>> 842641dc
             else:
                 jobs = QCJob.opt_with_frequency_flattener(
                     qchem_command=qchem_cmd,
@@ -224,11 +194,6 @@
                     max_iterations=max_iterations,
                     max_molecule_perturb_scale=max_molecule_perturb_scale,
                     linked=linked,
-<<<<<<< HEAD
-                    save_final_scratch=save_scratch,
-                    max_cores=max_cores,
-                    calc_loc=calc_loc)
-=======
                     freq_before_opt=freq_before_opt,
                     transition_state=transition_state,
                     save_final_scratch=save_scratch,
@@ -236,7 +201,6 @@
                     calc_loc=calc_loc,
                     nboexe=nboexe,
                 )
->>>>>>> 842641dc
 
         else:
             raise ValueError(f"Unsupported job type: {job_type}")

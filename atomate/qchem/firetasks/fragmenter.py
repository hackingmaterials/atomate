--- conflicted
+++ resolved
@@ -221,13 +221,6 @@
         # otherwise, look through the docs for an entry with an isomorphic molecule with
         # equivalent charge and multiplicity
         else:
-<<<<<<< HEAD
-            new_mol_graph = MoleculeGraph.with_local_env_strategy(molecule, OpenBabelNN())
-            for doc in self.all_relevant_docs:
-                if molecule.composition.reduced_formula == doc["formula_pretty"]:
-                    old_mol = Molecule.from_dict(doc["input"]["initial_molecule"])
-                    old_mol_graph = MoleculeGraph.with_local_env_strategy(old_mol, OpenBabelNN())
-=======
             new_mol_graph = MoleculeGraph.with_local_env_strategy(
                 molecule, OpenBabelNN()
             )
@@ -237,7 +230,6 @@
                     old_mol_graph = MoleculeGraph.with_local_env_strategy(
                         old_mol, OpenBabelNN()
                     )
->>>>>>> 842641dc
                     # If such an equivalent molecule is found, return true
                     if (
                         new_mol_graph.isomorphic_to(old_mol_graph)

# coding: utf-8


import os
import unittest
from itertools import chain

import numpy as np

from atomate.qchem.firetasks.write_inputs import WriteInputFromIOSet
from atomate.qchem.firetasks.run_calc import RunQChemCustodian
from atomate.qchem.firetasks.parse_outputs import QChemToDb
from atomate.qchem.firetasks.fragmenter import FragmentMolecule
<<<<<<< HEAD
from atomate.qchem.firetasks.geo_transformations import PerturbGeometry
from atomate.qchem.fireworks.core import (
    SinglePointFW,
    OptimizeFW,
    TransitionStateFW,
    FrequencyFW,
    PESScanFW,
    FrequencyFlatteningOptimizeFW,
    FrequencyFlatteningTransitionStateFW,
    FragmentFW
)
=======
from atomate.qchem.firetasks.critic2 import RunCritic2, ProcessCritic2
from atomate.qchem.fireworks.core import OptimizeFW, FrequencyFlatteningOptimizeFW, FragmentFW, SinglePointFW, CubeAndCritic2FW
>>>>>>> 54790cf1
from atomate.utils.testing import AtomateTest
from pymatgen.io.qchem.outputs import QCOutput

__author__ = "Samuel Blau, Evan Spotte-Smith"
__copyright__ = "Copyright 2018, The Materials Project"
__version__ = "0.1"
__maintainer__ = "Samuel Blau"
__email__ = "samblau1@gmail.com"
__status__ = "Alpha"
__date__ = "5/23/18"
__credits__ = "Brandon Wood, Shyam Dwaraknath"

module_dir = os.path.join(os.path.dirname(os.path.abspath(__file__)))
db_dir = os.path.join(module_dir, "..", "..", "..", "common", "test_files")


class TestCore(AtomateTest):
    def setUp(self, lpad=False):
        out_file = os.path.join(module_dir, "..", "..", "test_files",
                                "FF_working", "test.qout.opt_0")
        qc_out = QCOutput(filename=out_file)
        self.act_mol = qc_out.data["initial_molecule"]

        self.maxDiff = None

        super(TestCore, self).setUp(lpad=False)

    def tearDown(self):
        pass

    def test_SinglePointFW_defaults(self):
        firework = SinglePointFW(molecule=self.act_mol)
        self.assertEqual(firework.tasks[0].as_dict(),
                         WriteInputFromIOSet(
                             molecule=self.act_mol,
                             qchem_input_set="SinglePointSet",
                             input_file="mol.qin",
                             qchem_input_params={}).as_dict())
        self.assertEqual(firework.tasks[1].as_dict(),
                         RunQChemCustodian(
                             qchem_cmd=">>qchem_cmd<<",
                             multimode=">>multimode<<",
                             input_file="mol.qin",
                             output_file="mol.qout",
                             max_cores=">>max_cores<<",
                             job_type="normal").as_dict())
        self.assertEqual(firework.tasks[2].as_dict(),
                         QChemToDb(
                             db_file=None,
                             input_file="mol.qin",
                             output_file="mol.qout",
                             additional_fields={
                                 "task_label": "single point"
                             }).as_dict())
        self.assertEqual(firework.parents, [])
        self.assertEqual(firework.name, "single point")

    def test_SinglePointFW_not_defaults(self):
        firework = SinglePointFW(
            molecule=self.act_mol,
            name="special single point",
            qchem_cmd="qchem -slurm",
            multimode="mpi",
            max_cores=12,
            qchem_input_params={"pcm_dielectric": 10.0},
            db_file=os.path.join(db_dir, "db.json"),
            parents=None)
        self.assertEqual(firework.tasks[0].as_dict(),
                         WriteInputFromIOSet(
                             molecule=self.act_mol,
                             qchem_input_set="SinglePointSet",
                             input_file="mol.qin",
                             qchem_input_params={
                                 "pcm_dielectric": 10.0
                             }).as_dict())
        self.assertEqual(firework.tasks[1].as_dict(),
                         RunQChemCustodian(
                             qchem_cmd="qchem -slurm",
                             multimode="mpi",
                             input_file="mol.qin",
                             output_file="mol.qout",
                             max_cores=12,
                             job_type="normal").as_dict())
        self.assertEqual(firework.tasks[2].as_dict(),
                         QChemToDb(
                             db_file=os.path.join(db_dir, "db.json"),
                             input_file="mol.qin",
                             output_file="mol.qout",
                             additional_fields={
                                 "task_label": "special single point"
                             }).as_dict())
        self.assertEqual(firework.parents, [])
        self.assertEqual(firework.name, "special single point")

    def test_OptimizeFW_defaults(self):
        firework = OptimizeFW(molecule=self.act_mol)
        self.assertEqual(firework.tasks[0].as_dict(),
                         WriteInputFromIOSet(
                             molecule=self.act_mol,
                             qchem_input_set="OptSet",
                             input_file="mol.qin",
                             qchem_input_params={}).as_dict())
        self.assertEqual(firework.tasks[1].as_dict(),
                         RunQChemCustodian(
                             qchem_cmd=">>qchem_cmd<<",
                             multimode=">>multimode<<",
                             input_file="mol.qin",
                             output_file="mol.qout",
                             max_cores=">>max_cores<<",
                             job_type="normal").as_dict())
        self.assertEqual(firework.tasks[2].as_dict(),
                         QChemToDb(
                             db_file=None,
                             input_file="mol.qin",
                             output_file="mol.qout",
                             additional_fields={
                                 "task_label": "structure optimization"
                             }).as_dict())
        self.assertEqual(firework.parents, [])
        self.assertEqual(firework.name, "structure optimization")

    def test_OptimizeFW_not_defaults(self):
        firework = OptimizeFW(
            molecule=self.act_mol,
            name="special structure optimization",
            qchem_cmd="qchem -slurm",
            multimode="mpi",
            max_cores=12,
            qchem_input_params={"pcm_dielectric": 10.0},
            db_file=os.path.join(db_dir, "db.json"),
            parents=None)
        self.assertEqual(firework.tasks[0].as_dict(),
                         WriteInputFromIOSet(
                             molecule=self.act_mol,
                             qchem_input_set="OptSet",
                             input_file="mol.qin",
                             qchem_input_params={
                                 "pcm_dielectric": 10.0
                             }).as_dict())
        self.assertEqual(firework.tasks[1].as_dict(),
                         RunQChemCustodian(
                             qchem_cmd="qchem -slurm",
                             multimode="mpi",
                             input_file="mol.qin",
                             output_file="mol.qout",
                             max_cores=12,
                             job_type="normal").as_dict())
        self.assertEqual(firework.tasks[2].as_dict(),
                         QChemToDb(
                             db_file=os.path.join(db_dir, "db.json"),
                             input_file="mol.qin",
                             output_file="mol.qout",
                             additional_fields={
                                 "task_label": "special structure optimization"
                             }).as_dict())
        self.assertEqual(firework.parents, [])
        self.assertEqual(firework.name, "special structure optimization")

    def test_TransitionStateFW_defaults(self):
        firework = TransitionStateFW(molecule=self.act_mol)
        self.assertEqual(firework.tasks[0].as_dict(),
                         WriteInputFromIOSet(
                             molecule=self.act_mol,
                             qchem_input_set="TransitionStateSet",
                             input_file="mol.qin",
                             qchem_input_params={}).as_dict())
        self.assertEqual(firework.tasks[1].as_dict(),
                         RunQChemCustodian(
                             qchem_cmd=">>qchem_cmd<<",
                             multimode=">>multimode<<",
                             input_file="mol.qin",
                             output_file="mol.qout",
                             max_cores=">>max_cores<<",
                             job_type="normal").as_dict())
        self.assertEqual(firework.tasks[2].as_dict(),
                         QChemToDb(
                             db_file=None,
                             input_file="mol.qin",
                             output_file="mol.qout",
                             additional_fields={
                                 "task_label": "transition state structure optimization"
                             }).as_dict())
        self.assertEqual(firework.parents, [])
        self.assertEqual(firework.name, "transition state structure optimization")

    def test_TransitionStateFW_not_defaults(self):
        firework = TransitionStateFW(
            molecule=self.act_mol,
            name="special transition state structure optimization",
            qchem_cmd="qchem -slurm",
            multimode="mpi",
            max_cores=12,
            qchem_input_params={"pcm_dielectric": 10.0},
            db_file=os.path.join(db_dir, "db.json"),
            parents=None)
        self.assertEqual(firework.tasks[0].as_dict(),
                         WriteInputFromIOSet(
                             molecule=self.act_mol,
                             qchem_input_set="TransitionStateSet",
                             input_file="mol.qin",
                             qchem_input_params={
                                 "pcm_dielectric": 10.0
                             }).as_dict())
        self.assertEqual(firework.tasks[1].as_dict(),
                         RunQChemCustodian(
                             qchem_cmd="qchem -slurm",
                             multimode="mpi",
                             input_file="mol.qin",
                             output_file="mol.qout",
                             max_cores=12,
                             job_type="normal").as_dict())
        self.assertEqual(firework.tasks[2].as_dict(),
                         QChemToDb(
                             db_file=os.path.join(db_dir, "db.json"),
                             input_file="mol.qin",
                             output_file="mol.qout",
                             additional_fields={
                                 "task_label": "special transition state structure optimization"
                             }).as_dict())
        self.assertEqual(firework.parents, [])
        self.assertEqual(firework.name, "special transition state structure optimization")

    def test_FrequencyFW_defaults(self):
        firework = FrequencyFW(molecule=self.act_mol)
        self.assertEqual(firework.tasks[0].as_dict(),
                         WriteInputFromIOSet(
                             molecule=self.act_mol,
                             qchem_input_set="FreqSet",
                             input_file="mol.qin",
                             qchem_input_params={}).as_dict())
        self.assertEqual(firework.tasks[1].as_dict(),
                         RunQChemCustodian(
                             qchem_cmd=">>qchem_cmd<<",
                             multimode=">>multimode<<",
                             input_file="mol.qin",
                             output_file="mol.qout",
                             max_cores=">>max_cores<<",
                             job_type="normal").as_dict())
        self.assertEqual(firework.tasks[2].as_dict(),
                         QChemToDb(
                             db_file=None,
                             input_file="mol.qin",
                             output_file="mol.qout",
                             additional_fields={
                                 "task_label": "frequency calculation"
                             }).as_dict())
        self.assertEqual(firework.parents, [])
        self.assertEqual(firework.name, "frequency calculation")

    def test_FrequencyFW_not_defaults(self):
        firework = FrequencyFW(
            molecule=self.act_mol,
            name="special frequency analysis",
            qchem_cmd="qchem -slurm",
            multimode="mpi",
            max_cores=12,
            qchem_input_params={"pcm_dielectric": 10.0},
            db_file=os.path.join(db_dir, "db.json"),
            parents=None)
        self.assertEqual(firework.tasks[0].as_dict(),
                         WriteInputFromIOSet(
                             molecule=self.act_mol,
                             qchem_input_set="FreqSet",
                             input_file="mol.qin",
                             qchem_input_params={
                                 "pcm_dielectric": 10.0
                             }).as_dict())
        self.assertEqual(firework.tasks[1].as_dict(),
                         RunQChemCustodian(
                             qchem_cmd="qchem -slurm",
                             multimode="mpi",
                             input_file="mol.qin",
                             output_file="mol.qout",
                             max_cores=12,
                             job_type="normal").as_dict())
        self.assertEqual(firework.tasks[2].as_dict(),
                         QChemToDb(
                             db_file=os.path.join(db_dir, "db.json"),
                             input_file="mol.qin",
                             output_file="mol.qout",
                             additional_fields={
                                 "task_label": "special frequency analysis"
                             }).as_dict())
        self.assertEqual(firework.parents, [])
        self.assertEqual(firework.name, "special frequency analysis")

    def test_FrequencyFlatteningOptimizeFW_defaults(self):
        firework = FrequencyFlatteningOptimizeFW(molecule=self.act_mol)
        self.assertEqual(firework.tasks[0].as_dict(),
                         WriteInputFromIOSet(
                             molecule=self.act_mol,
                             qchem_input_set="OptSet",
                             input_file="mol.qin",
                             qchem_input_params={}).as_dict())
        self.assertEqual(firework.tasks[1].as_dict(),
                         RunQChemCustodian(
                             qchem_cmd=">>qchem_cmd<<",
                             multimode=">>multimode<<",
                             input_file="mol.qin",
                             output_file="mol.qout",
                             max_cores=">>max_cores<<",
                             job_type="opt_with_frequency_flattener",
                             max_iterations=10,
                             max_molecule_perturb_scale=0.3,
                             linked=True,
                             freq_before_opt=False).as_dict())
        self.assertEqual(firework.tasks[2].as_dict(),
                         QChemToDb(
                             db_file=None,
                             input_file="mol.qin",
                             output_file="mol.qout",
                             additional_fields={
                                 "task_label":
                                 "frequency flattening structure optimization",
                                 "special_run_type":
                                 "frequency_flattener",
                                 "linked":
                                 True
                             }).as_dict())
        self.assertEqual(firework.parents, [])
        self.assertEqual(firework.name,
                         "frequency flattening structure optimization")

    def test_FrequencyFlatteningOptimizeFW_not_defaults(self):
        firework = FrequencyFlatteningOptimizeFW(
            molecule=self.act_mol,
            name="special frequency flattening structure optimization",
            qchem_cmd="qchem -slurm",
            multimode="mpi",
            max_cores=12,
            qchem_input_params={"pcm_dielectric": 10.0},
            max_iterations=5,
            max_molecule_perturb_scale=0.2,
            linked=False,
            freq_before_opt=True,
            db_file=os.path.join(db_dir, "db.json"),
            perturb_geometry=True,
            mode=np.zeros((len(self.act_mol), 3)),
            scale=0.2,
            parents=None)
        self.assertEqual(firework.tasks[0].as_dict(),
                         PerturbGeometry(
                             molecule=self.act_mol,
                             mode=np.zeros((len(self.act_mol), 3)),
                             scale=0.2
                         ).as_dict())
        self.assertEqual(firework.tasks[1].as_dict(),
                         WriteInputFromIOSet(
                             molecule=None,
                             qchem_input_set="FreqSet",
                             input_file="mol.qin",
                             qchem_input_params={
                                 "pcm_dielectric": 10.0
                             }).as_dict())
        self.assertEqual(firework.tasks[2].as_dict(),
                         RunQChemCustodian(
                             qchem_cmd="qchem -slurm",
                             multimode="mpi",
                             input_file="mol.qin",
                             output_file="mol.qout",
                             max_cores=12,
                             job_type="opt_with_frequency_flattener",
                             max_iterations=5,
                             max_molecule_perturb_scale=0.2,
                             linked=False,
                             freq_before_opt=True).as_dict())
        self.assertEqual(
            firework.tasks[3].as_dict(),
            QChemToDb(
                db_file=os.path.join(db_dir, "db.json"),
                input_file="mol.qin",
                output_file="mol.qout",
                additional_fields={
                    "task_label":
                    "special frequency flattening structure optimization",
                    "special_run_type":
                    "frequency_flattener",
                    "linked": False
                }).as_dict())
        self.assertEqual(firework.parents, [])
        self.assertEqual(firework.name,
                         "special frequency flattening structure optimization")

    def test_FrequencyFlatteningTransitionStateFW_defaults(self):
        firework = FrequencyFlatteningTransitionStateFW(molecule=self.act_mol)
        self.assertEqual(firework.tasks[0].as_dict(),
                         WriteInputFromIOSet(
                             molecule=self.act_mol,
                             qchem_input_set="FreqSet",
                             input_file="mol.qin",
                             qchem_input_params={}).as_dict())
        self.assertEqual(firework.tasks[1].as_dict(),
                         RunQChemCustodian(
                             qchem_cmd=">>qchem_cmd<<",
                             multimode=">>multimode<<",
                             input_file="mol.qin",
                             output_file="mol.qout",
                             max_cores=">>max_cores<<",
                             job_type="opt_with_frequency_flattener",
                             max_iterations=3,
                             max_molecule_perturb_scale=0.3,
                             transition_state=True,
                             freq_before_opt=True,
                             linked=True).as_dict())
        self.assertEqual(firework.tasks[2].as_dict(),
                         QChemToDb(
                             db_file=None,
                             input_file="mol.qin",
                             output_file="mol.qout",
                             additional_fields={
                                 "task_label":
                                 "frequency flattening transition state optimization",
                                 "special_run_type":
                                 "ts_frequency_flattener",
                                 "linked":
                                 True
                             },
                            runs=["freq_pre"] + list(chain.from_iterable([["ts_" + str(ii), "freq_" + str(ii)]
                                         for ii in range(10)]))).as_dict())
        self.assertEqual(firework.parents, [])
        self.assertEqual(firework.name,
                         "frequency flattening transition state optimization")

    def test_FrequencyFlatteningTransitionStateFW_not_defaults(self):
        self.maxDiff = None
        firework = FrequencyFlatteningTransitionStateFW(
            molecule=self.act_mol,
            name="special frequency flattening transition state optimization",
            qchem_cmd="qchem -slurm",
            multimode="mpi",
            max_cores=12,
            qchem_input_params={"pcm_dielectric": 10.0},
            max_iterations=5,
            max_molecule_perturb_scale=0.2,
            linked=False,
            freq_before_opt=False,
            perturb_geometry=True,
            mode=np.zeros((len(self.act_mol), 3)),
            scale=0.2,
            db_file=os.path.join(db_dir, "db.json"),
            parents=None)
        self.assertEqual(firework.tasks[0].as_dict(),
                         PerturbGeometry(
                             molecule=self.act_mol,
                             mode=np.zeros((len(self.act_mol), 3)),
                             scale=0.2
                         ).as_dict())
        self.assertEqual(firework.tasks[1].as_dict(),
                         WriteInputFromIOSet(
                             molecule=None,
                             qchem_input_set="TransitionStateSet",
                             input_file="mol.qin",
                             qchem_input_params={
                                 "pcm_dielectric": 10.0
                             }).as_dict())
        self.assertEqual(firework.tasks[2].as_dict(),
                         RunQChemCustodian(
                             qchem_cmd="qchem -slurm",
                             multimode="mpi",
                             input_file="mol.qin",
                             output_file="mol.qout",
                             max_cores=12,
                             job_type="opt_with_frequency_flattener",
                             max_iterations=5,
                             max_molecule_perturb_scale=0.2,
                             transition_state=True,
                             linked=False,
                            freq_before_opt=False).as_dict())
        self.assertEqual(
            firework.tasks[3].as_dict(),
            QChemToDb(
                db_file=os.path.join(db_dir, "db.json"),
                input_file="mol.qin",
                output_file="mol.qout",
                additional_fields={
                    "task_label":
                    "special frequency flattening transition state optimization",
                    "special_run_type":
                    "ts_frequency_flattener",
                    "linked": False
                },
                runs=list(chain.from_iterable([["ts_" + str(ii), "freq_" + str(ii)]
                                         for ii in range(10)]))).as_dict())
        self.assertEqual(firework.parents, [])
        self.assertEqual(firework.name,
                         "special frequency flattening transition state optimization")

    def test_PESScanFW_defaults(self):
        firework = PESScanFW(molecule=self.act_mol,
                             scan_variables={"stre": ["0 1 1.5 2.0 0.01"]})
        self.assertEqual(firework.tasks[0].as_dict(),
                         WriteInputFromIOSet(
                             molecule=self.act_mol,
                             qchem_input_set="PESScanSet",
                             input_file="mol.qin",
                             qchem_input_params={
                                 "scan_variables": {
                                     "stre": ["0 1 1.5 2.0 0.01"]
                                 }
                             }).as_dict())
        self.assertEqual(firework.tasks[1].as_dict(),
                         RunQChemCustodian(
                             qchem_cmd=">>qchem_cmd<<",
                             multimode=">>multimode<<",
                             input_file="mol.qin",
                             output_file="mol.qout",
                             max_cores=">>max_cores<<",
                             job_type="normal").as_dict())
        self.assertEqual(firework.tasks[2].as_dict(),
                         QChemToDb(
                             db_file=None,
                             input_file="mol.qin",
                             output_file="mol.qout",
                             additional_fields={
                                 "task_label": "potential energy surface scan"
                             }).as_dict())
        self.assertEqual(firework.parents, [])
        self.assertEqual(firework.name, "potential energy surface scan")

    def test_PESScanFW_not_defaults(self):
        firework = PESScanFW(
            molecule=self.act_mol,
            name="special potential energy surface scan",
            qchem_cmd="qchem -slurm",
            multimode="mpi",
            max_cores=12,
            qchem_input_params={"pcm_dielectric": 10.0},
            db_file=os.path.join(db_dir, "db.json"),
            parents=None,
            scan_variables={"stre": ["0 1 1.5 2.0 0.01"]})
        self.assertEqual(firework.tasks[0].as_dict(),
                         WriteInputFromIOSet(
                             molecule=self.act_mol,
                             qchem_input_set="PESScanSet",
                             input_file="mol.qin",
                             qchem_input_params={
                                 "pcm_dielectric": 10.0,
                                 "scan_variables": {"stre": ["0 1 1.5 2.0 0.01"]},
                             }).as_dict())
        self.assertEqual(firework.tasks[1].as_dict(),
                         RunQChemCustodian(
                             qchem_cmd="qchem -slurm",
                             multimode="mpi",
                             input_file="mol.qin",
                             output_file="mol.qout",
                             max_cores=12,
                             job_type="normal").as_dict())
        self.assertEqual(firework.tasks[2].as_dict(),
                         QChemToDb(
                             db_file=os.path.join(db_dir, "db.json"),
                             input_file="mol.qin",
                             output_file="mol.qout",
                             additional_fields={
                                 "task_label": "special potential energy surface scan"
                             }).as_dict())
        self.assertEqual(firework.parents, [])
        self.assertEqual(firework.name, "special potential energy surface scan")

    def test_FragmentFW_defaults(self):
        firework = FragmentFW(molecule=self.act_mol)
        self.assertEqual(firework.tasks[0].as_dict(),
                         FragmentMolecule(
                            molecule=self.act_mol,
                            depth=1,
                            open_rings=True,
                            additional_charges=[],
                            do_triplets=True,
                            linked=False,
                            qchem_input_params={},
                            db_file=None,
                            check_db=True).as_dict())
        self.assertEqual(firework.parents, [])
        self.assertEqual(firework.name, "fragment and optimize")

    def test_FragmentFW_not_defaults(self):
        firework = FragmentFW(molecule=self.act_mol,
                              depth=0,
                              open_rings=False,
                              additional_charges=[2],
                              do_triplets=False,
                              linked=True,
                              name="fragmenting a thing",
                              qchem_input_params={"pcm_dielectric": 10.0},
                              db_file=os.path.join(db_dir, "db.json"),
                              check_db=False)
        self.assertEqual(firework.tasks[0].as_dict(),
                         FragmentMolecule(
                            molecule=self.act_mol,
                            depth=0,
                            open_rings=False,
                            additional_charges=[2],
                            do_triplets=False,
                            linked=True,
                            qchem_input_params={"pcm_dielectric": 10.0},
                            db_file=os.path.join(db_dir, "db.json"),
                            check_db=False).as_dict())
        self.assertEqual(firework.parents, [])
        self.assertEqual(firework.name, "fragmenting a thing")

    def test_CubeAndCritic2FW_defaults(self):
        firework = CubeAndCritic2FW(molecule=self.act_mol)
        self.assertEqual(firework.tasks[0].as_dict(),
                         WriteInputFromIOSet(
                             molecule=self.act_mol,
                             qchem_input_set="SinglePointSet",
                             input_file="mol.qin",
                             qchem_input_params={"plot_cubes":True}).as_dict())
        self.assertEqual(firework.tasks[1].as_dict(),
                         RunQChemCustodian(
                             qchem_cmd=">>qchem_cmd<<",
                             multimode=">>multimode<<",
                             input_file="mol.qin",
                             output_file="mol.qout",
                             max_cores=">>max_cores<<",
                             job_type="normal").as_dict())
        self.assertEqual(firework.tasks[2].as_dict(),
                         RunCritic2(
                             molecule=self.act_mol,
                             cube_file="dens.0.cube.gz").as_dict())
        self.assertEqual(firework.tasks[3].as_dict(),
                         ProcessCritic2(
                             molecule=self.act_mol).as_dict())
        self.assertEqual(firework.tasks[4].as_dict(),
                         QChemToDb(
                             db_file=None,
                             input_file="mol.qin",
                             output_file="mol.qout",
                             additional_fields={
                                 "task_label": "cube and critic2"
                             }).as_dict())
        self.assertEqual(firework.parents, [])
        self.assertEqual(firework.name, "cube and critic2")

    def test_CubeAndCritic2FW_not_defaults(self):
        firework = CubeAndCritic2FW(
            molecule=self.act_mol,
            name="special cube and critic2",
            qchem_cmd="qchem -slurm",
            multimode="mpi",
            max_cores=12,
            qchem_input_params={"pcm_dielectric": 10.0},
            db_file=os.path.join(db_dir, "db.json"),
            parents=None)
        self.assertEqual(firework.tasks[0].as_dict(),
                         WriteInputFromIOSet(
                             molecule=self.act_mol,
                             qchem_input_set="SinglePointSet",
                             input_file="mol.qin",
                             qchem_input_params={
                                 "pcm_dielectric": 10.0,
                                 "plot_cubes": True
                             }).as_dict())
        self.assertEqual(firework.tasks[1].as_dict(),
                         RunQChemCustodian(
                             qchem_cmd="qchem -slurm",
                             multimode="mpi",
                             input_file="mol.qin",
                             output_file="mol.qout",
                             max_cores=12,
                             job_type="normal").as_dict())
        self.assertEqual(firework.tasks[2].as_dict(),
                         RunCritic2(
                             molecule=self.act_mol,
                             cube_file="dens.0.cube.gz").as_dict())
        self.assertEqual(firework.tasks[3].as_dict(),
                         ProcessCritic2(
                             molecule=self.act_mol).as_dict())
        self.assertEqual(firework.tasks[4].as_dict(),
                         QChemToDb(
                             db_file=os.path.join(db_dir, "db.json"),
                             input_file="mol.qin",
                             output_file="mol.qout",
                             additional_fields={
                                 "task_label": "special cube and critic2"
                             }).as_dict())
        self.assertEqual(firework.parents, [])
        self.assertEqual(firework.name, "special cube and critic2")

if __name__ == "__main__":
    unittest.main()<|MERGE_RESOLUTION|>--- conflicted
+++ resolved
@@ -11,7 +11,7 @@
 from atomate.qchem.firetasks.run_calc import RunQChemCustodian
 from atomate.qchem.firetasks.parse_outputs import QChemToDb
 from atomate.qchem.firetasks.fragmenter import FragmentMolecule
-<<<<<<< HEAD
+from atomate.qchem.firetasks.critic2 import RunCritic2, ProcessCritic2
 from atomate.qchem.firetasks.geo_transformations import PerturbGeometry
 from atomate.qchem.fireworks.core import (
     SinglePointFW,
@@ -21,12 +21,9 @@
     PESScanFW,
     FrequencyFlatteningOptimizeFW,
     FrequencyFlatteningTransitionStateFW,
-    FragmentFW
+    FragmentFW,
+    CubeAndCritic2FW
 )
-=======
-from atomate.qchem.firetasks.critic2 import RunCritic2, ProcessCritic2
-from atomate.qchem.fireworks.core import OptimizeFW, FrequencyFlatteningOptimizeFW, FragmentFW, SinglePointFW, CubeAndCritic2FW
->>>>>>> 54790cf1
 from atomate.utils.testing import AtomateTest
 from pymatgen.io.qchem.outputs import QCOutput
 

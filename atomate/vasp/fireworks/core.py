--- conflicted
+++ resolved
@@ -143,26 +143,11 @@
         **kwargs
     ):
         """
-<<<<<<< HEAD
-        Structure optimization using the SCAN metaGGA functional.
-
-        This workflow performs a 3-step optmization. The first step ('relax1')
-        is a conventional GGA run relaxation that initializes the geometry and
-        calculates the bandgap of the structure. The bandgap is used to update
-        the KSPACING parameter, which sets the appropriate number of k-points
-        for the structure. The second step ('.relax2') is a static GGA
-        calculation that computes wavefunctions using the updated number of
-        k-points. The third step ('relax3') is a SCAN relaxation.
-
-        By default, .relax1 and .relax2 are force converged with
-        EDIFFG = -0.05, and .relax3 is force converged with EDIFFG=-0.02.
-=======
         Structure optimization using the SCAN metaGGA functional. If this Firework is
         initialized with no parents, it will perform a GGA optimization of the provided
         structure using the PBESol functional. This GGA-relaxed structure is intended
         to be passed to a second instance of this Firework for optimization with SCAN.
         (see workflow definition in SCAN_optimization.yaml)
->>>>>>> a388cdaf
 
         Args:
             structure (Structure): Input structure. Note that for prev_calc_loc jobs, the structure
@@ -207,21 +192,6 @@
                  is not supported by this InputSet."
             )
 
-<<<<<<< HEAD
-        t = []
-        # write the VASP input files based on MPScanRelaxSet
-        t.append(WriteVaspFromIOSet(structure=structure,
-                                    vasp_input_set=orig_input_set
-                                    )
-                 )
-
-        # pass the CalcLoc so that CopyFilesFromCalcLoc can find the directory
-        t.append(PassCalcLocs(name=name))
-
-        # Copy the pre-compiled VdW kernel for VASP, if required
-        if orig_input_set.vdw is not None:
-            t.append(CopyFiles(from_dir=vdw_kernel_dir))
-=======
         if prev_calc_dir:
             has_previous_calc = True
             # Copy the CHGCAR from previous calc directory (usually PBE)
@@ -235,7 +205,7 @@
                 has_previous_calc = True
                 # Copy the CHGCAR from previous calc location (usually PBE)
                 t.append(CopyVaspOutputs(calc_loc=prev_calc_loc,
-                                         contcar_to_poscar=True, 
+                                         contcar_to_poscar=True,
                                          additional_files=["CHGCAR"]
                                          )
                          )
@@ -245,47 +215,13 @@
         elif prev_calc_loc:
             raise UserWarning("You specified prev_calc_loc but did not provide a parent Firework. Set "
                               "parents and try again.")
->>>>>>> a388cdaf
 
         if has_previous_calc:
             # Update the InputSet with the bandgap from the previous calc
             t.append(WriteScanRelaxFromPrev(vasp_input_set_params=vasp_input_set_params))
 
-<<<<<<< HEAD
-        # Update the INCAR for the GGA preconditioning step
-        # Disable writing the WAVECAR because the no. of k-points will likely
-        # change before the next step in the calculation
-        pre_opt_settings = {"_set": {"METAGGA": None,
-                                     "EDIFFG": -0.05,
-                                     "LWAVE": False}}
-
-        # Disable vdW for the precondition step
-        if orig_input_set.incar.get("LUSE_VDW", None):
-            pre_opt_settings.update({"_unset": {"LUSE_VDW": True,
-                                                "BPARAM": 15.7}})
-
-        t.append(ModifyIncar(incar_dictmod=pre_opt_settings))
-
-        # Run the GGA .relax1 step
-        t.append(RunVaspCustodian(vasp_cmd=vasp_cmd,
-                                  job_type="normal_no_backup",
-                                  gzip_output=False
-                                  )
-                 )
-
-        # Copy GGA outputs with '.relax1' suffix
-        # by the subsequent UpdateScanRelaxBandgap Firetask
-        t.append(
-            CopyFilesFromCalcLoc(
-                calc_loc=True,
-                name_append=".relax1",
-                exclude_files=["vdw_kernel.bindat", "FW.json", "FW--*", "*.orig"],
-            )
-        )
-=======
             # Set ICHARG to 1 to utilize the pre-existing CHGCAR
             settings = {"_set": {"ICHARG": 1}}
->>>>>>> a388cdaf
 
             if vasp_input_set_params.get("vdw"):
                 # Copy the pre-compiled VdW kernel for VASP

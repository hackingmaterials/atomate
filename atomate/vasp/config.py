--- conflicted
+++ resolved
@@ -14,8 +14,5 @@
 HALF_KPOINTS_FIRST_RELAX = False  # whether to use only half the kpoint density in the initial relaxation of a structure optimization for faster performance
 RELAX_MAX_FORCE = 0.25  # maximum force allowed on atom for successful structure optimization
 REMOVE_WAVECAR = False # Remove Wavecar after the calculation is finished. Only used for SCAN structure optimizations right now.
-<<<<<<< HEAD
 CUSTODIAN_MAX_ERRORS = 5  # maximum number of errors to correct before custodian gives up
-=======
-DEFUSE_UNSUCCESSFUL = "fizzle"  # this is a three-way toggle on what to do if your job looks OK, but is actually unconverged (either electronic or ionic). True -> mark job as COMPLETED, but defuse children. False --> do nothing, continue with workflow as normal. "fizzle" --> throw an error (mark this job as FIZZLED)
->>>>>>> 3c6835f8
+DEFUSE_UNSUCCESSFUL = "fizzle"  # this is a three-way toggle on what to do if your job looks OK, but is actually unconverged (either electronic or ionic). True -> mark job as COMPLETED, but defuse children. False --> do nothing, continue with workflow as normal. "fizzle" --> throw an error (mark this job as FIZZLED)
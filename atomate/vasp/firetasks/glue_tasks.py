"""
This module defines tasks that acts as a glue between other vasp Firetasks to allow communication
between different Firetasks and Fireworks. This module also contains tasks that affect the control
flow of the workflow, e.g. tasks to check stability or the gap is within a certain range.
"""
import glob
import gzip
import os
import re
import shutil
import warnings

<<<<<<< HEAD
from pymatgen.ext.matproj import MPRester
from pymatgen.io.vasp.sets import get_vasprun_outcar
=======
from fireworks import FiretaskBase, FWAction, explicit_serialize
from monty.os.path import zpath
>>>>>>> b9ad04e3
from pymatgen.core.structure import Structure
from pymatgen.ext.matproj import MPRester
from pymatgen.io.vasp import Vasprun
from pymatgen.io.vasp.sets import get_vasprun_outcar

from atomate.common.firetasks.glue_tasks import (
    CopyFiles,
    CopyFilesFromCalcLoc,
    PassResult,
    get_calc_loc,
)
from atomate.utils.utils import env_chk, get_logger

__author__ = "Anubhav Jain, Kiran Mathew"
__email__ = "ajain@lbl.gov, kmathew@lbl.gov"

logger = get_logger(__name__)


@explicit_serialize
class CopyVaspOutputs(CopyFiles):
    """
    Copy files from a previous VASP run directory to the current directory.
    By default, copies 'INCAR', 'POSCAR' (default: via 'CONTCAR'), 'KPOINTS',
    'POTCAR', 'OUTCAR', and 'vasprun.xml'. Additional files, e.g. 'CHGCAR',
    can also be specified. Automatically handles files that have a ".gz"
    extension (copies and unzips).

    Note that you must specify either "calc_loc" or "calc_dir" to indicate
    the directory containing the previous VASP run.

    Required params:
        (none) - but you must specify either "calc_loc" OR "calc_dir"

    Optional params:
        calc_loc (str OR bool): if True will set most recent calc_loc. If str
            search for the most recent calc_loc with the matching name
        calc_dir (str): path to dir that contains VASP output files.
        filesystem (str): remote filesystem. e.g. username@host
        additional_files ([str]): additional files to copy,
            e.g. ["CHGCAR", "WAVECAR"]. Use $ALL if you just want to copy
            everything
        contcar_to_poscar (bool): If True (default), will move CONTCAR to
            POSCAR (original POSCAR is not copied).
        potcar_spec (bool): Instead of copying the POTCAR, copy the
            "POTCAR.spec". This is intended to allow testing of workflows
            without requiring pseudo-potentials to be installed on the system.
            Default: False
    """

    optional_params = [
        "calc_loc",
        "calc_dir",
        "filesystem",
        "additional_files",
        "contcar_to_poscar",
        "potcar_spec",
    ]

    def run_task(self, fw_spec):

        calc_loc = (
            get_calc_loc(self["calc_loc"], fw_spec["calc_locs"])
            if self.get("calc_loc")
            else {}
        )

        # determine what files need to be copied
        files_to_copy = None
        if "$ALL" not in self.get("additional_files", []):
            files_to_copy = [
                "INCAR",
                "POSCAR",
                "KPOINTS",
                "POTCAR",
                "OUTCAR",
                "vasprun.xml",
            ]
            if self.get("additional_files"):
                files_to_copy.extend(self["additional_files"])
            if self.get("potcar_spec", False):
                files_to_copy.remove("POTCAR")
                files_to_copy.append("POTCAR.spec")

        # decide between poscar and contcar
        contcar_to_poscar = self.get("contcar_to_poscar", True)
        if contcar_to_poscar and "CONTCAR" not in files_to_copy:
            files_to_copy.append("CONTCAR")
            files_to_copy = [f for f in files_to_copy if f != "POSCAR"]  # remove POSCAR

        # setup the copy
        self.setup_copy(
            self.get("calc_dir", None),
            filesystem=self.get("filesystem", None),
            files_to_copy=files_to_copy,
            from_path_dict=calc_loc,
        )
        # do the copying
        self.copy_files()

    def copy_files(self):
        all_files = self.fileclient.listdir(self.from_dir)
        # start file copy
        for f in self.files_to_copy:
            prev_path_full = os.path.join(self.from_dir, f)
            dest_fname = (
                "POSCAR"
                if f == "CONTCAR" and self.get("contcar_to_poscar", True)
                else f
            )
            dest_path = os.path.join(self.to_dir, dest_fname)

            relax_ext = ""
            relax_paths = sorted(self.fileclient.glob(prev_path_full + ".relax*"))
            if relax_paths:
                if len(relax_paths) > 9:
                    raise ValueError(
                        "CopyVaspOutputs doesn't properly handle >9 relaxations!"
                    )
                m = re.search(r"\.relax\d*", relax_paths[-1])
                relax_ext = m.group(0)

            # detect .gz extension if needed - note that monty zpath() did not seem useful here
            gz_ext = ""
            if not (f + relax_ext) in all_files:
                for possible_ext in [".gz", ".GZ"]:
                    if (f + relax_ext + possible_ext) in all_files:
                        gz_ext = possible_ext

            if not (f + relax_ext + gz_ext) in all_files:
                # do not fail if KPOINTS is missing, because this might indicate use of automatic
                # KPOINTS (e.g., KSPACING argument)
                if f == "KPOINTS":
                    warnings.warn(f"Cannot find file: {f}")
                    continue
                else:
                    raise ValueError(f"Cannot find file: {f}")

            # copy the file (minus the relaxation extension)
            self.fileclient.copy(
                prev_path_full + relax_ext + gz_ext, dest_path + gz_ext
            )

            # unzip the .gz if needed
            if gz_ext in [".gz", ".GZ"]:
                # unzip dest file
                with open(dest_path, "wb") as f_out, gzip.open(
                    dest_path + gz_ext, "rb"
                ) as f_in:
                    shutil.copyfileobj(f_in, f_out)
                os.remove(dest_path + gz_ext)


@explicit_serialize
class CheckStability(FiretaskBase):
    """
    Checks the stability of the entry against the Materials Project database.
    If the stability is less than the cutoff (default is 0.1 eV/atom), then
    the task will return a FWAction that will defuse all remaining tasks.

    Required params:
        (none) - but your MAPI key must be set as an environ var in this case

    Optional params:
        ehull_cutoff: (float) energy in eV/atom to use as ehull cutoff. Default
            is 0.05 eV/atom.
        MAPI_KEY: (str) set MAPI key directly. Supports env_chk.
        calc_dir: (str) string to path containing vasprun.xml (default currdir)
    """

    required_params = []
    optional_params = ["ehull_cutoff", "MAPI_KEY", "calc_dir"]

    def run_task(self, fw_spec):
        mpr = MPRester(env_chk(self.get("MAPI_KEY"), fw_spec))
        vasprun, outcar = get_vasprun_outcar(
            self.get("calc_dir", "."), parse_dos=False, parse_eigen=False
        )

        my_entry = vasprun.get_computed_entry(inc_structure=False)
        stored_data = mpr.get_stability([my_entry])[0]

        if stored_data["e_above_hull"] > self.get("ehull_cutoff", 0.05):
            logger.info("CheckStability: failed test!")
            return FWAction(stored_data=stored_data, exit=True, defuse_workflow=True)

        else:
            return FWAction(stored_data=stored_data)


@explicit_serialize
class CheckBandgap(FiretaskBase):
    """
    Checks the band gap of an entry. If band gap is >min_gap or <max_gap, then
    the task will return a FWAction that will defuse all remaining tasks.

    Required params:
        (none) - but you should set either min_gap or max_gap

    Optional params:
        min_gap: (float) minimum gap energy in eV to proceed
        max_gap: (float) maximum gap energy in eV to proceed
        vasprun_path: (str) path to vasprun.xml file
    """

    required_params = []
    optional_params = ["min_gap", "max_gap", "vasprun_path"]

    def run_task(self, fw_spec):
        vr_path = zpath(self.get("vasprun_path", "vasprun.xml"))
        min_gap = self.get("min_gap", None)
        max_gap = self.get("max_gap", None)

        if not os.path.exists(vr_path):
            relax_paths = sorted(glob.glob(vr_path + ".relax*"))
            if relax_paths:
                if len(relax_paths) > 9:
                    raise ValueError(
                        "CheckBandgap doesn't properly handle >9 relaxations!"
                    )
                vr_path = relax_paths[-1]

        logger.info(f"Checking the gap of file: {vr_path}")
        vr = Vasprun(vr_path, parse_potcar_file=False)
        gap = vr.get_band_structure().get_band_gap()["energy"]
        stored_data = {"band_gap": gap}
        logger.info(f"The gap is: {gap}. Min gap: {min_gap}. Max gap: {max_gap}")

        if (min_gap and gap < min_gap) or (max_gap and gap > max_gap):
            logger.info("CheckBandgap: failed test!")
            return FWAction(stored_data=stored_data, exit=True, defuse_workflow=True)

        return FWAction(stored_data=stored_data)


@explicit_serialize
class GetInterpolatedPOSCAR(FiretaskBase):
    """
    Grabs CONTCARS from two previous calculations to create interpolated
    structure.

    The code gets the CONTCAR locations using get_calc_loc of two calculations
    indicated by the start and end params, creates a folder named "interpolate"
    in the current FireWork directory, and copies the two CONTCARs to this folder.
    The two CONTCARs are then used to create nimages interpolated structures using
    pymatgen.core.structure.Structure.interpolate. Finally, the structure indicated
    by this_image is written as a POSCAR file.

    Required params:
        start (str): name of fw for start of interpolation.
        end (str): name of fw for end of interpolation.
        this_image (int): which interpolation this is.
        nimages (int) : number of interpolations.

    Optional params:
        autosort_tol (float): parameter used by Structure.interpolate.
          a distance tolerance in angstrom in which to automatically
          sort end_structure to match to the closest
          points in this particular structure. Default is 0.0.

    """

    required_params = ["start", "end", "this_image", "nimages"]
    optional_params = ["autosort_tol"]

    def run_task(self, fw_spec):
        structure = self.interpolate_poscar(fw_spec)
        structure.to(fmt="POSCAR", filename=os.path.join(os.getcwd(), "POSCAR"))

    def interpolate_poscar(self, fw_spec):
        # make folder for poscar interpolation start and end structure files.
        interpolate_folder = "interpolate"
        if not os.path.exists(os.path.join(os.getcwd(), interpolate_folder)):
            os.makedirs(os.path.join(os.getcwd(), interpolate_folder))

        # use CopyFilesFromCalcLoc to get files from previous locations.
        CopyFilesFromCalcLoc(
            calc_loc=self["start"],
            filenames=["CONTCAR"],
            name_prepend=interpolate_folder + os.sep,
            name_append="_0",
        ).run_task(fw_spec=fw_spec)
        CopyFilesFromCalcLoc(
            calc_loc=self["end"],
            filenames=["CONTCAR"],
            name_prepend=interpolate_folder + os.sep,
            name_append="_1",
        ).run_task(fw_spec=fw_spec)

        # assuming first calc_dir is polar structure for ferroelectric search
        s1 = Structure.from_file(os.path.join(interpolate_folder, "CONTCAR_0"))
        s2 = Structure.from_file(os.path.join(interpolate_folder, "CONTCAR_1"))

        structs = s1.interpolate(
            s2,
            self["nimages"],
            interpolate_lattices=True,
            autosort_tol=self.get("autosort_tol", 0.0),
        )

        # save only the interpolation needed for this run

        i = self.get("this_image")
        return structs[i]


def pass_vasp_result(
    pass_dict=None,
    calc_dir=".",
    filename="vasprun.xml.gz",
    parse_eigen=False,
    parse_dos=False,
    **kwargs,
):
    """
    Function that gets a PassResult firework corresponding to output from a Vasprun.  Covers
    most use cases in which user needs to pass results from a vasp run to child FWs
    (e. g. analysis FWs)

    pass_vasp_result(pass_dict={'stress': ">>ionic_steps.-1.stress"})

    Args:
        pass_dict (dict): dictionary designating keys and values to pass
            to child fireworks.  If value is a string beginning with '>>',
            the firework will search the parsed VASP output dictionary
            for the designated property by following the sequence of keys
            separated with periods, e. g. ">>ionic_steps.-1.stress" is used
            to designate the stress from the last ionic_step. If the value
            is not a string or does not begin with ">>" or "a>>" (for an
            object attribute, rather than nested key of .as_dict() conversion),
            it is passed as is.  Defaults to pass the computed entry of
            the Vasprun.
        calc_dir (str): path to dir that contains VASP output files, defaults
            to '.', e. g. current directory
        filename (str): filename for vasp xml file to parse, defaults to
            "vasprun.xml.gz"
        parse_eigen (bool): flag on whether or not to parse eigenvalues,
            defaults to false
        parse_eigen (bool): flag on whether or not to parse dos,
            defaults to false
        **kwargs (keyword args): other keyword arguments passed to PassResult
            e.g. mod_spec_key or mod_spec_cmd

    """
    pass_dict = pass_dict or {"computed_entry": "a>>get_computed_entry"}
    parse_kwargs = {
        "filename": filename,
        "parse_eigen": parse_eigen,
        "parse_dos": parse_dos,
    }
    return PassResult(
        pass_dict=pass_dict,
        calc_dir=calc_dir,
        parse_kwargs=parse_kwargs,
        parse_class="pymatgen.io.vasp.outputs.Vasprun",
        **kwargs,
    )<|MERGE_RESOLUTION|>--- conflicted
+++ resolved
@@ -10,13 +10,8 @@
 import shutil
 import warnings
 
-<<<<<<< HEAD
-from pymatgen.ext.matproj import MPRester
-from pymatgen.io.vasp.sets import get_vasprun_outcar
-=======
 from fireworks import FiretaskBase, FWAction, explicit_serialize
 from monty.os.path import zpath
->>>>>>> b9ad04e3
 from pymatgen.core.structure import Structure
 from pymatgen.ext.matproj import MPRester
 from pymatgen.io.vasp import Vasprun

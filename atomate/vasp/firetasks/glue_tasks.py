--- conflicted
+++ resolved
@@ -19,7 +19,6 @@
 
 from pymatgen import MPRester
 from pymatgen.io.vasp.sets import get_vasprun_outcar
-<<<<<<< HEAD
 from pymatgen.analysis.elasticity import reverse_voigt_map
 from pymatgen.core.structure import Structure
 
@@ -29,13 +28,11 @@
 from atomate.common.firetasks.glue_tasks import get_calc_loc, PassResult
 from atomate.utils.fileio import FileClient
 from atomate.common.firetasks.glue_tasks import GrabFilesFromCalcLoc
-=======
 
 from fireworks import explicit_serialize, FiretaskBase, FWAction
 
 from atomate.utils.utils import env_chk, get_logger
 from atomate.common.firetasks.glue_tasks import get_calc_loc, PassResult, CopyFiles
->>>>>>> 4d3355a6
 
 logger = get_logger(__name__)
 
@@ -214,7 +211,6 @@
         return FWAction(stored_data=stored_data)
 
 
-<<<<<<< HEAD
 @explicit_serialize
 class GetInterpolatedPOSCAR(FiretaskBase):
     """
@@ -257,10 +253,6 @@
 
 def pass_vasp_result(pass_dict, calc_dir='.', filename="vasprun.xml.gz", 
         parse_eigen=False, parse_dos=False, **kwargs):
-=======
-def pass_vasp_result(pass_dict, calc_dir='.', filename="vasprun.xml.gz", parse_eigen=False,
-                     parse_dos=False, **kwargs):
->>>>>>> 4d3355a6
     """
     Function that gets a PassResult firework corresponding to output from a Vasprun.  Covers
     most use cases in which user needs to pass results from a vasp run to child FWs

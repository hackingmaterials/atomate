--- conflicted
+++ resolved
@@ -5,10 +5,6 @@
 from atomate.utils.testing import AtomateTest
 from atomate.vasp.firetasks.parse_outputs import PolarizationToDb
 
-<<<<<<< HEAD
-from pymatgen.core import SETTINGS
-=======
->>>>>>> b9ad04e3
 
 __author__ = "Tess Smidt"
 __email__ = "blondegeek@gmail.com"

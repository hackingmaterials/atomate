--- conflicted
+++ resolved
@@ -76,11 +76,7 @@
     """
     optional_params = ["calc_dir", "calc_loc", "parse_dos", "bandstructure_mode",
                        "additional_fields", "db_file", "fw_spec_field", "defuse_unsuccessful",
-<<<<<<< HEAD
-                       "perform_bader"]
-=======
                        "task_fields_to_push", "parse_chgcar", "parse_aeccar"]
->>>>>>> 3c6835f8
 
     def run_task(self, fw_spec):
         # get the directory that contains the VASP dir to parse

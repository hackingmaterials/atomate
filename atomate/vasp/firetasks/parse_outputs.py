<<<<<<< HEAD
# coding: utf-8

=======
>>>>>>> 0efba2f9
import json
import os
import re
from collections import defaultdict
from datetime import datetime

import numpy as np

from monty.json import MontyEncoder, jsanitize
from pydash.objects import has, get

from atomate.vasp.config import DEFUSE_UNSUCCESSFUL
from fireworks import FiretaskBase, FWAction, explicit_serialize
from fireworks.utilities.fw_serializers import DATETIME_HANDLER

from pymatgen.core import Structure
from pymatgen.analysis.elasticity.elastic import ElasticTensor, ElasticTensorExpansion
from pymatgen.analysis.elasticity.strain import Strain, Deformation
from pymatgen.analysis.elasticity.stress import Stress
from pymatgen.electronic_structure.boltztrap import BoltztrapAnalyzer
from pymatgen.io.vasp.sets import get_vasprun_outcar
from pymatgen.symmetry.analyzer import SpacegroupAnalyzer
from pymatgen.analysis.ferroelectricity.polarization import (
    Polarization,
    get_total_ionic_dipole,
    EnergyTrend,
)
from pymatgen.analysis.magnetism import (
    CollinearMagneticStructureAnalyzer,
    Ordering,
    magnetic_deformation,
)
from pymatgen.command_line.bader_caller import bader_analysis_from_path

from atomate.common.firetasks.glue_tasks import get_calc_loc
from atomate.utils.utils import env_chk, get_meta_from_structure
from atomate.utils.utils import get_logger
from atomate.vasp.database import VaspCalcDb
from atomate.vasp.drones import VaspDrone, BADER_EXE_EXISTS
from atomate.vasp.config import STORE_VOLUMETRIC_DATA

__author__ = "Anubhav Jain, Kiran Mathew, Shyam Dwaraknath"
__email__ = "ajain@lbl.gov, kmathew@lbl.gov, shyamd@lbl.gov"

logger = get_logger(__name__)


@explicit_serialize
class VaspToDb(FiretaskBase):
    """
    Enter a VASP run into the database. Uses current directory unless you
    specify calc_dir or calc_loc.

    Optional params:
        calc_dir (str): path to dir (on current filesystem) that contains VASP
            output files. Default: use current working directory.
        calc_loc (str OR bool): if True will set most recent calc_loc. If str
            search for the most recent calc_loc with the matching name
        parse_dos (bool): whether to parse the DOS and store in GridFS.
            Defaults to False.
        parse_potcar_file (bool): Whether to parse the potcar file. Defaults to
            True.
        parse_bader (bool): Whether to perform Bader charge analysis when parsing
            the charge density. Default: True if bader.exe exists in the path.
        bandstructure_mode (str): Set to "uniform" for uniform band structure.
            Set to "line" for line mode. If not set, band structure will not
            be parsed.
        additional_fields (dict): dict of additional fields to add
        db_file (str): path to file containing the database credentials.
            Supports env_chk. Default: write data to JSON file.
        fw_spec_field (str): if set, will update the task doc with the contents
            of this key in the fw_spec.
        defuse_unsuccessful (bool): this is a three-way toggle on what to do if
            your job looks OK, but is actually unconverged (either electronic or
            ionic). True -> mark job as COMPLETED, but defuse children.
            False --> do nothing, continue with workflow as normal. "fizzle"
            --> throw an error (mark this job as FIZZLED)
        task_fields_to_push (dict): if set, will update the next Firework/Firetask
            spec using fields from the task document.
            Format: {key : path} -> fw.spec[key] = task_doc[path]
            The path is a full mongo-style path so subdocuments can be referneced
            using dot notation and array keys can be referenced using the index.
            E.g "calcs_reversed.0.output.outar.run_stats"
        vasp_drone_params (dict): Additional keyword arguments to pass to the
            VaspDrone.
    """

    optional_params = [
        "calc_dir",
        "calc_loc",
        "parse_dos",
        "bandstructure_mode",
        "additional_fields",
        "db_file",
        "fw_spec_field",
        "defuse_unsuccessful",
        "task_fields_to_push",
        "parse_chgcar",
        "parse_aeccar",
        "parse_potcar_file",
        "parse_bader",
        "store_volumetric_data",
    ]

    def run_task(self, fw_spec):
        # get the directory that contains the VASP dir to parse
        calc_dir = os.getcwd()
        if "calc_dir" in self:
            calc_dir = self["calc_dir"]
        elif self.get("calc_loc"):
            calc_dir = get_calc_loc(self["calc_loc"], fw_spec["calc_locs"])["path"]

        # parse the VASP directory
<<<<<<< HEAD
        logger.info("PARSING DIRECTORY: {}".format(calc_dir))

        drone = VaspDrone(additional_fields=self.get("additional_fields"),
                          parse_dos=self.get("parse_dos", False),
                          parse_potcar_file=self.get("parse_potcar_file", True),
                          bandstructure_mode=self.get("bandstructure_mode", False),
                          parse_bader=self.get("parse_bader", BADER_EXE_EXISTS),
                          parse_chgcar=self.get("parse_chgcar", False),  # deprecated
                          parse_aeccar=self.get("parse_aeccar", False),  # deprecated
                          store_volumetric_data=self.get("store_volumetric_data", STORE_VOLUMETRIC_DATA),
                          **self.get("vasp_drone_params", {}))
=======
        logger.info(f"PARSING DIRECTORY: {calc_dir}")

        drone = VaspDrone(
            additional_fields=self.get("additional_fields"),
            parse_dos=self.get("parse_dos", False),
            parse_potcar_file=self.get("parse_potcar_file", True),
            bandstructure_mode=self.get("bandstructure_mode", False),
            parse_bader=self.get("parse_bader", BADER_EXE_EXISTS),
            parse_chgcar=self.get("parse_chgcar", False),  # deprecated
            parse_aeccar=self.get("parse_aeccar", False),  # deprecated
            store_volumetric_data=self.get(
                "store_volumetric_data", STORE_VOLUMETRIC_DATA
            ),
        )
>>>>>>> 0efba2f9

        # assimilate (i.e., parse)
        task_doc = drone.assimilate(calc_dir)

        # Check for additional keys to set based on the fw_spec
        if self.get("fw_spec_field"):
            task_doc.update(fw_spec[self.get("fw_spec_field")])

        # get the database connection
        db_file = env_chk(self.get("db_file"), fw_spec)

        # db insertion or taskdoc dump
        if not db_file:
            with open("task.json", "w") as f:
                f.write(json.dumps(task_doc, default=DATETIME_HANDLER))
        else:
            mmdb = VaspCalcDb.from_db_file(db_file, admin=True)
            t_id = mmdb.insert_task(
                task_doc,
                use_gridfs=self.get("parse_dos", False)
                or bool(self.get("bandstructure_mode", False))
                or self.get("parse_chgcar", False)  # deprecated
                or self.get("parse_aeccar", False)  # deprecated
                or bool(self.get("store_volumetric_data", STORE_VOLUMETRIC_DATA)),
            )
            logger.info(f"Finished parsing with task_id: {t_id}")

        defuse_children = False
        if task_doc["state"] != "successful":
            defuse_unsuccessful = self.get("defuse_unsuccessful", DEFUSE_UNSUCCESSFUL)
            if defuse_unsuccessful is True:
                defuse_children = True
            elif defuse_unsuccessful is False:
                pass
            elif defuse_unsuccessful == "fizzle":
                raise RuntimeError(
                    "VaspToDb indicates that job is not successful "
                    "(perhaps your job did not converge within the "
                    "limit of electronic/ionic iterations)!"
                )
            else:
                raise RuntimeError(
                    "Unknown option for defuse_unsuccessful: "
                    "{}".format(defuse_unsuccessful)
                )

        task_fields_to_push = self.get("task_fields_to_push", None)
        update_spec = {}
        if task_fields_to_push:
            if isinstance(task_fields_to_push, dict):
                for key, path_in_task_doc in task_fields_to_push.items():
                    if has(task_doc, path_in_task_doc):
                        update_spec[key] = get(task_doc, path_in_task_doc)
                    else:
                        logger.warning(
                            f"Could not find {path_in_task_doc} in task document. Unable to push to next firetask/firework"
                        )
            else:
                raise RuntimeError(
                    "Inappropriate type {} for task_fields_to_push. It must be a "
                    "dictionary of format: {key: path} where key refers to a field "
                    "in the spec and path is a full mongo-style path to a "
                    "field in the task document".format(type(task_fields_to_push))
                )

        return FWAction(
            stored_data={"task_id": task_doc.get("task_id", None)},
            defuse_children=defuse_children,
            update_spec=update_spec,
        )


@explicit_serialize
class JsonToDb(FiretaskBase):
    """
    Insert the a JSON file (default: task.json) directly into the tasks database.
    Note that if the JSON file contains a "task_id" key, that task_id must not already be present
    in the tasks collection.

    Optional params:
        json_filename (str): name of the JSON file to insert (default: "task.json")
        db_file (str): path to file containing the database credentials. Supports env_chk.
        calc_dir (str): path to dir (on current filesystem) that contains VASP output files.
            Default: use current working directory.
    """

    optional_params = ["json_filename", "db_file", "calc_dir"]

    def run_task(self, fw_spec):

        ref_file = self.get("json_filename", "task.json")
        calc_dir = self.get("calc_dir", os.getcwd())
        with open(os.path.join(calc_dir, ref_file)) as fp:
            task_doc = json.load(fp)

        db_file = env_chk(self.get("db_file"), fw_spec)
        if not db_file:
            with open("task.json", "w") as f:
                f.write(json.dumps(task_doc, default=DATETIME_HANDLER))
        else:
            mmdb = VaspCalcDb.from_db_file(db_file, admin=True)
            mmdb.insert(task_doc)


@explicit_serialize
class BoltztrapToDb(FiretaskBase):
    """
    Enter a BoltzTraP run into the database. Note that this assumes you are in a current dir
    that has the uniform band structure data with a sub-directory called "boltztrap" containing
    the BoltzTraP information.

    Optional params:
        db_file (str): path to file containing the database credentials.
            Supports env_chk. Default: write data to JSON file.
        hall_doping (bool): set True to retain hall_doping in dict
        additional_fields (dict): fields added to the document such as user-defined tags or name, ids, etc
    """

    optional_params = ["db_file", "hall_doping", "additional_fields"]

    def run_task(self, fw_spec):
        additional_fields = self.get("additional_fields", {})

        # pass the additional_fields first to avoid overriding BoltztrapAnalyzer items
        d = additional_fields.copy()

        btrap_dir = os.path.join(os.getcwd(), "boltztrap")
        d["boltztrap_dir"] = btrap_dir

        bta = BoltztrapAnalyzer.from_files(btrap_dir)
        d.update(bta.as_dict())
        d["scissor"] = bta.intrans["scissor"]

        # trim the output
        for x in [
            "cond",
            "seebeck",
            "kappa",
            "hall",
            "mu_steps",
            "mu_doping",
            "carrier_conc",
        ]:
            del d[x]

        if not self.get("hall_doping"):
            del d["hall_doping"]

        bandstructure_dir = os.getcwd()
        d["bandstructure_dir"] = bandstructure_dir

        # add the structure
        v, o = get_vasprun_outcar(bandstructure_dir, parse_eigen=False, parse_dos=False)
        structure = v.final_structure
        d["structure"] = structure.as_dict()
        d["formula_pretty"] = structure.composition.reduced_formula
        d.update(get_meta_from_structure(structure))

        # add the spacegroup
        sg = SpacegroupAnalyzer(Structure.from_dict(d["structure"]), 0.1)
        d["spacegroup"] = {
            "symbol": sg.get_space_group_symbol(),
            "number": sg.get_space_group_number(),
            "point_group": sg.get_point_group_symbol(),
            "source": "spglib",
            "crystal_system": sg.get_crystal_system(),
            "hall": sg.get_hall(),
        }

        d["created_at"] = datetime.utcnow()

        db_file = env_chk(self.get("db_file"), fw_spec)

        if not db_file:
            del d["dos"]
            with open(os.path.join(btrap_dir, "boltztrap.json"), "w") as f:
                f.write(json.dumps(d, default=DATETIME_HANDLER))
        else:
            mmdb = VaspCalcDb.from_db_file(db_file, admin=True)

            # dos gets inserted into GridFS
            dos = json.dumps(d["dos"], cls=MontyEncoder)
            fsid, compression = mmdb.insert_gridfs(
                dos, collection="dos_boltztrap_fs", compress=True
            )
            d["dos_boltztrap_fs_id"] = fsid
            del d["dos"]

            mmdb.db.boltztrap.insert(d)


@explicit_serialize
class ElasticTensorToDb(FiretaskBase):
    """
    Analyzes the stress/strain data of an elastic workflow to produce
    an elastic tensor and various other quantities.

    Required params:
        structure (Structure): structure to use for symmetrization,
            input structure.  If an optimization was used, will
            look for relaxed structure in calc locs

    Optional params:
        db_file (str): path to file containing the database credentials.
            Supports env_chk. Default: write data to JSON file.
        order (int): order of fit to perform
        fw_spec_field (str): if set, will update the task doc with the contents
            of this key in the fw_spec.
        fitting_method (str): if set, will use one of the specified
            fitting methods from pymatgen.  Supported methods are
            "independent", "pseudoinverse", and "finite_difference."
            Note that order 3 and higher required finite difference
            fitting, and will override.
    """

    required_params = ["structure"]
    optional_params = ["db_file", "order", "fw_spec_field", "fitting_method"]

    def run_task(self, fw_spec):
        ref_struct = self["structure"]
        d = {"analysis": {}, "initial_structure": self["structure"].as_dict()}

        # Get optimized structure
        calc_locs_opt = [
            cl for cl in fw_spec.get("calc_locs", []) if "optimiz" in cl["name"]
        ]
        if calc_locs_opt:
            optimize_loc = calc_locs_opt[-1]["path"]
            logger.info(f"Parsing initial optimization directory: {optimize_loc}")
            drone = VaspDrone()
            optimize_doc = drone.assimilate(optimize_loc)
            opt_struct = Structure.from_dict(
                optimize_doc["calcs_reversed"][0]["output"]["structure"]
            )
            d.update({"optimized_structure": opt_struct.as_dict()})
            ref_struct = opt_struct
            eq_stress = -0.1 * Stress(
                optimize_doc["calcs_reversed"][0]["output"]["ionic_steps"][-1]["stress"]
            )
        else:
            eq_stress = None

        if self.get("fw_spec_field"):
            d.update(
                {self.get("fw_spec_field"): fw_spec.get(self.get("fw_spec_field"))}
            )

        # Get the stresses, strains, deformations from deformation tasks
        defo_dicts = fw_spec["deformation_tasks"].values()
        stresses, strains, deformations = [], [], []
        for defo_dict in defo_dicts:
            stresses.append(Stress(defo_dict["stress"]))
            strains.append(Strain(defo_dict["strain"]))
            deformations.append(Deformation(defo_dict["deformation_matrix"]))
            # Add derived stresses and strains if symmops is present
            for symmop in defo_dict.get("symmops", []):
                stresses.append(Stress(defo_dict["stress"]).transform(symmop))
                strains.append(Strain(defo_dict["strain"]).transform(symmop))
                deformations.append(
                    Deformation(defo_dict["deformation_matrix"]).transform(symmop)
                )

        stresses = [-0.1 * s for s in stresses]
        pk_stresses = [
            stress.piola_kirchoff_2(deformation)
            for stress, deformation in zip(stresses, deformations)
        ]

        d["fitting_data"] = {
            "cauchy_stresses": stresses,
            "eq_stress": eq_stress,
            "strains": strains,
            "pk_stresses": pk_stresses,
            "deformations": deformations,
        }

        logger.info("Analyzing stress/strain data")
        # TODO: @montoyjh: what if it's a cubic system? don't need 6. -computron
        # TODO: Can add population method but want to think about how it should
        #           be done. -montoyjh
        order = self.get("order", 2)
        if order > 2:
            method = "finite_difference"
        else:
            method = self.get("fitting_method", "finite_difference")

        if method == "finite_difference":
            result = ElasticTensorExpansion.from_diff_fit(
                strains, pk_stresses, eq_stress=eq_stress, order=order
            )
            if order == 2:
                result = ElasticTensor(result[0])
        elif method == "pseudoinverse":
            result = ElasticTensor.from_pseudoinverse(strains, pk_stresses)
        elif method == "independent":
            result = ElasticTensor.from_independent_strains(
                strains, pk_stresses, eq_stress=eq_stress
            )
        else:
            raise ValueError(
                "Unsupported method, method must be finite_difference, "
                "pseudoinverse, or independent"
            )

        ieee = result.convert_to_ieee(ref_struct)
        d.update({"elastic_tensor": {"raw": result.voigt, "ieee_format": ieee.voigt}})
        if order == 2:
            d.update(
                {"derived_properties": ieee.get_structure_property_dict(ref_struct)}
            )
        else:
            soec = ElasticTensor(ieee[0])
            d.update(
                {"derived_properties": soec.get_structure_property_dict(ref_struct)}
            )

        d["formula_pretty"] = ref_struct.composition.reduced_formula
        d["fitting_method"] = method
        d["order"] = order

        d = jsanitize(d)

        # Save analysis results in json or db
        db_file = env_chk(self.get("db_file"), fw_spec)
        if not db_file:
            with open("elasticity.json", "w") as f:
                f.write(json.dumps(d, default=DATETIME_HANDLER))
        else:
            db = VaspCalcDb.from_db_file(db_file, admin=True)
            db.collection = db.db["elasticity"]
            db.collection.insert_one(d)
            logger.info("Elastic analysis complete.")

        return FWAction()


@explicit_serialize
class RamanTensorToDb(FiretaskBase):
    """
    Raman susceptibility tensor for each mode = Finite difference derivative of the dielectric
        tensor wrt the displacement along that mode.
    See: 10.1103/PhysRevB.73.104304.
    The frequencies are in the units of cm^-1. To convert the frequency to THz: multiply by 0.1884.


    optional_params:
        db_file (str): path to the db file
    """

    optional_params = ["db_file"]

    def run_task(self, fw_spec):
        nm_eigenvecs = np.array(fw_spec["normalmodes"]["eigenvecs"])
        nm_eigenvals = np.array(fw_spec["normalmodes"]["eigenvals"])
        nm_norms = np.linalg.norm(nm_eigenvecs, axis=2)
        structure = fw_spec["normalmodes"]["structure"]
        masses = np.array([site.specie.data["Atomic mass"] for site in structure])
        nm_norms = nm_norms / np.sqrt(
            masses
        )  # eigenvectors in vasprun.xml are not divided by sqrt(M_i)
        # To get the actual eigenvals, the values read from vasprun.xml must be multiplied by -1.
        # frequency_i = sqrt(-e_i)
        # To convert the frequency to THZ: multiply sqrt(-e_i) by 15.633
        # To convert the frequency to cm^-1: multiply sqrt(-e_i) by 82.995
        nm_frequencies = np.sqrt(np.abs(nm_eigenvals)) * 82.995  # cm^-1

        d = {
            "structure": structure.as_dict(),
            "formula_pretty": structure.composition.reduced_formula,
            "normalmodes": {
                "eigenvals": fw_spec["normalmodes"]["eigenvals"],
                "eigenvecs": fw_spec["normalmodes"]["eigenvecs"],
            },
            "frequencies": nm_frequencies.tolist(),
        }

        # store the displacement & epsilon for each mode in a dictionary
        mode_disps = fw_spec["raman_epsilon"].keys()
        modes_eps_dict = defaultdict(list)
        for md in mode_disps:
            modes_eps_dict[fw_spec["raman_epsilon"][md]["mode"]].append(
                [
                    fw_spec["raman_epsilon"][md]["displacement"],
                    fw_spec["raman_epsilon"][md]["epsilon"],
                ]
            )

        # raman tensor = finite difference derivative of epsilon wrt displacement.
        raman_tensor_dict = {}
        scale = np.sqrt(structure.volume / 2.0) / 4.0 / np.pi
        for k, v in modes_eps_dict.items():
            raman_tensor = (np.array(v[0][1]) - np.array(v[1][1])) / (v[0][0] - v[1][0])
            # frequency in cm^-1
            omega = nm_frequencies[k]
            if nm_eigenvals[k] > 0:
                logger.warning(
                    "Mode: {} is UNSTABLE. Freq(cm^-1) = {}".format(k, -omega)
                )
            raman_tensor = scale * raman_tensor * np.sum(nm_norms[k]) / np.sqrt(omega)
            raman_tensor_dict[str(k)] = raman_tensor.tolist()

        d["raman_tensor"] = raman_tensor_dict
        d["state"] = "successful"

        # store the results
        db_file = env_chk(self.get("db_file"), fw_spec)
        if not db_file:
            with open("raman.json", "w") as f:
                f.write(json.dumps(d, default=DATETIME_HANDLER))
        else:
            db = VaspCalcDb.from_db_file(db_file, admin=True)
            db.collection = db.db["raman"]
            db.collection.insert_one(d)
            logger.info("Raman tensor calculation complete.")
        return FWAction()


# TODO: @computron: this requires a "tasks" collection to proceed. Merits of changing to FW passing
# method? -computron
# TODO: @computron: even if you use the db-centric method, embed information in tags rather than
# task_label? This workflow likely requires review with its authors. -computron
@explicit_serialize
class GibbsAnalysisToDb(FiretaskBase):
    """
    Compute the quasi-harmonic gibbs free energy. There are 2 options available for the
    quasi-harmonic approximation (set via 'qha_type' parameter):
    1. use the phonopy package quasi-harmonic approximation interface or
    2. use the debye model.
    Note: Instead of relying on fw_spec, this task gets the required data directly from the
    tasks collection for processing. The summary dict is written to 'gibbs.json' file.

    required_params:
        tag (str): unique tag appended to the task labels in other fireworks so that all the
            required data can be queried directly from the database.
        db_file (str): path to the db file

    optional_params:
        qha_type(str): quasi-harmonic approximation type: "debye_model" or "phonopy",
            default is "debye_model"
        t_min (float): min temperature
        t_step (float): temperature step
        t_max (float): max temperature
        mesh (list/tuple): reciprocal space density
        eos (str): equation of state used for fitting the energies and the volumes.
            options supported by phonopy: "vinet", "murnaghan", "birch_murnaghan".
        pressure (float): in GPa, optional.
        poisson (float): poisson ratio. Defaults to 0.25.
        anharmonic_contribution (bool): consider anharmonic contributions to
            Gibbs energy from the Debye model. Defaults to False.
        pressure (float): in GPa, optional.
        metadata (dict): meta data

    """

    required_params = ["tag", "db_file"]
    optional_params = [
        "qha_type",
        "t_min",
        "t_step",
        "t_max",
        "mesh",
        "eos",
        "pressure",
        "poisson",
        "anharmonic_contribution",
        "metadata",
    ]

    def run_task(self, fw_spec):

        gibbs_dict = {}

        tag = self["tag"]
        t_step = self.get("t_step", 10)
        t_min = self.get("t_min", 0)
        t_max = self.get("t_max", 1000)
        mesh = self.get("mesh", [20, 20, 20])
        eos = self.get("eos", "vinet")
        qha_type = self.get("qha_type", "debye_model")
        pressure = self.get("pressure", 0.0)
        poisson = self.get("poisson", 0.25)
        anharmonic_contribution = self.get("anharmonic_contribution", False)
        gibbs_dict["metadata"] = self.get("metadata", {})

        db_file = env_chk(self.get("db_file"), fw_spec)
        mmdb = VaspCalcDb.from_db_file(db_file, admin=True)
        # get the optimized structure
        d = mmdb.collection.find_one(
            {"task_label": f"{tag} structure optimization"}, {"calcs_reversed": 1}
        )
        structure = Structure.from_dict(d["calcs_reversed"][-1]["output"]["structure"])
        gibbs_dict["structure"] = structure.as_dict()
        gibbs_dict["formula_pretty"] = structure.composition.reduced_formula

        # get the data(energy, volume, force constant) from the deformation runs
        docs = mmdb.collection.find(
            {
                "task_label": {"$regex": f"{tag} gibbs*"},
                "formula_pretty": structure.composition.reduced_formula,
            },
            {"calcs_reversed": 1},
        )
        energies = []
        volumes = []
        force_constants = []
        for d in docs:
            s = Structure.from_dict(d["calcs_reversed"][-1]["output"]["structure"])
            energies.append(d["calcs_reversed"][-1]["output"]["energy"])
            if qha_type not in ["debye_model"]:
                force_constants.append(
                    d["calcs_reversed"][-1]["output"]["force_constants"]
                )
            volumes.append(s.volume)
        gibbs_dict["energies"] = energies
        gibbs_dict["volumes"] = volumes
        if qha_type not in ["debye_model"]:
            gibbs_dict["force_constants"] = force_constants

        try:
            # use quasi-harmonic debye approximation
            if qha_type in ["debye_model"]:

                from pymatgen.analysis.quasiharmonic import QuasiharmonicDebyeApprox

                qhda = QuasiharmonicDebyeApprox(
                    energies,
                    volumes,
                    structure,
                    t_min,
                    t_step,
                    t_max,
                    eos,
                    pressure=pressure,
                    poisson=poisson,
                    anharmonic_contribution=anharmonic_contribution,
                )
                gibbs_dict.update(qhda.get_summary_dict())
                gibbs_dict["anharmonic_contribution"] = anharmonic_contribution
                gibbs_dict["success"] = True

            # use the phonopy interface
            else:

                from atomate.vasp.analysis.phonopy import get_phonopy_gibbs

                G, T = get_phonopy_gibbs(
                    energies,
                    volumes,
                    force_constants,
                    structure,
                    t_min,
                    t_step,
                    t_max,
                    mesh,
                    eos,
                    pressure,
                )
                gibbs_dict["gibbs_free_energy"] = G
                gibbs_dict["temperatures"] = T
                gibbs_dict["success"] = True

        # quasi-harmonic analysis failed, set the flag to false
        except:
            import traceback

            logger.warning("Quasi-harmonic analysis failed!")
            gibbs_dict["success"] = False
            gibbs_dict["traceback"] = traceback.format_exc()
            gibbs_dict["metadata"].update({"task_label_tag": tag})
            gibbs_dict["created_at"] = datetime.utcnow()

        gibbs_dict = jsanitize(gibbs_dict)

        # TODO: @matk86: add a list of task_ids that were used to construct the analysis to DB?
        # -computron
        if not db_file:
            dump_file = "gibbs.json"
            logger.info(f"Dumping the analysis summary to {dump_file}")
            with open(dump_file, "w") as f:
                f.write(json.dumps(gibbs_dict, default=DATETIME_HANDLER))
        else:
            coll = mmdb.db["gibbs_tasks"]
            coll.insert_one(gibbs_dict)

        logger.info("Gibbs free energy calculation complete.")

        if not gibbs_dict["success"]:
            return FWAction(defuse_children=True)


# TODO: @computron: review method of data passing with the workflow authors. -computron
@explicit_serialize
class FitEOSToDb(FiretaskBase):
    """
    Retrieve the energy and volume data and fit it to the given equation of state. The summary dict
    is written to 'bulk_modulus.json' file.

    Required parameters:
        tag (str): unique tag appended to the task labels in other fireworks so that all the
            required data can be queried directly from the database.
        db_file (str): path to the db file

    Optional parameters:
        to_db (bool): if True, the data will be inserted to "eos" collection; otherwise, dumped to a .json file.
        eos (str): equation of state used for fitting the energies and the volumes.
            options supported by pymatgen: "quadratic", "murnaghan", "birch", "birch_murnaghan",
            "pourier_tarantola", "vinet", "deltafactor". Default: "vinet"
    """

    required_params = ["tag", "db_file"]
    optional_params = ["to_db", "eos"]

    def run_task(self, fw_spec):

        from pymatgen.analysis.eos import EOS

        eos = self.get("eos", "vinet")
        tag = self["tag"]
        db_file = env_chk(self.get("db_file"), fw_spec)
        summary_dict = {"eos": eos}
        to_db = self.get("to_db", True)

        # collect and store task_id of all related tasks to make unique links with
        # "tasks" collection
        all_task_ids = []

        mmdb = VaspCalcDb.from_db_file(db_file, admin=True)

        d = mmdb.collection.find_one({"task_label": f"{tag} structure optimization"})
        docs = mmdb.collection.find({"task_label": {"$regex": f"{tag} bulk_modulus*"}})

        if d:
            # get the optimized structure and optimization task_id
            all_task_ids.append(d["task_id"])
            structure_dict = d["calcs_reversed"][-1]["output"]["structure"]
        else:
            # no structure optimization in the workflow
            # get the original structure from the transformation information
            structure_dict = docs[0]["transformations"]["history"][0]["input_structure"]

        structure = Structure.from_dict(structure_dict)
        summary_dict["structure"] = structure.as_dict()
        summary_dict["formula_pretty"] = structure.composition.reduced_formula

        # get the data (energy, volume, force constant) from the deformation runs
        energies = []
        volumes = []
        for d in docs:
            s = Structure.from_dict(d["calcs_reversed"][-1]["output"]["structure"])
            energies.append(d["calcs_reversed"][-1]["output"]["energy"])
            volumes.append(s.volume)
            all_task_ids.append(d["task_id"])
        summary_dict["energies"] = energies
        summary_dict["volumes"] = volumes
        summary_dict["all_task_ids"] = all_task_ids

        # fit the equation of state
        eos = EOS(eos)
        eos_fit = eos.fit(volumes, energies)
        summary_dict["bulk_modulus"] = eos_fit.b0_GPa

        # TODO: find a better way for passing tags of the entire workflow to db - albalu
        if fw_spec.get("tags", None):
            summary_dict["tags"] = fw_spec["tags"]
        summary_dict["results"] = dict(eos_fit.results)
        summary_dict["created_at"] = datetime.utcnow()

        # db_file itself is required but the user can choose to pass the results to db
        # or not
        if to_db:
            mmdb.collection = mmdb.db["eos"]
            mmdb.collection.insert_one(summary_dict)
        else:
            with open("bulk_modulus.json", "w") as f:
                f.write(json.dumps(summary_dict, default=DATETIME_HANDLER))

        # TODO: @matk86 - there needs to be a builder to put it into materials collection... -computron
        logger.info("Bulk modulus calculation complete.")


# TODO: @computron: review method of data passing with the workflow authors. -computron
# TODO: insert to db. -matk
@explicit_serialize
class ThermalExpansionCoeffToDb(FiretaskBase):
    """
    Compute the quasi-harmonic thermal expansion coefficient using phonopy.

    required_params:
        tag (str): unique tag appended to the task labels in other fireworks so that all the
            required data can be queried directly from the database.
        db_file (str): path to the db file

    optional_params:
        t_min (float): min temperature
        t_step (float): temperature step
        t_max (float): max temperature
        mesh (list/tuple): reciprocal space density
        eos (str): equation of state used for fitting the energies and the volumes.
            options supported by phonopy: "vinet" (default), "murnaghan", "birch_murnaghan".
        pressure (float): in GPa, optional.
    """

    required_params = ["tag", "db_file"]
    optional_params = ["t_min", "t_step", "t_max", "mesh", "eos", "pressure"]

    def run_task(self, fw_spec):

        from atomate.vasp.analysis.phonopy import get_phonopy_thermal_expansion

        tag = self["tag"]
        db_file = env_chk(self.get("db_file"), fw_spec)
        t_step = self.get("t_step", 10)
        t_min = self.get("t_min", 0)
        t_max = self.get("t_max", 1000)
        mesh = self.get("mesh", [20, 20, 20])
        eos = self.get("eos", "vinet")
        pressure = self.get("pressure", 0.0)
        summary_dict = {}

        mmdb = VaspCalcDb.from_db_file(db_file, admin=True)

        docs = mmdb.collection.find(
            {"task_label": {"$regex": f"{tag} thermal_expansion*"}}
        )

        # get the original structure from the transformation information
        structure_dict = docs[0]["transformations"]["history"][0]["input_structure"]
        structure = Structure.from_dict(structure_dict)
        summary_dict["structure"] = structure.as_dict()
        summary_dict["formula_pretty"] = structure.composition.reduced_formula

        # get the data(energy, volume, force constant) from the deformation runs
        energies = []
        volumes = []
        force_constants = []
        for d in docs:
            s = Structure.from_dict(d["calcs_reversed"][-1]["output"]["structure"])
            energies.append(d["calcs_reversed"][-1]["output"]["energy"])
            volumes.append(s.volume)
            force_constants.append(d["calcs_reversed"][-1]["output"]["force_constants"])
        summary_dict["energies"] = energies
        summary_dict["volumes"] = volumes
        summary_dict["force_constants"] = force_constants

        alpha, T = get_phonopy_thermal_expansion(
            energies,
            volumes,
            force_constants,
            structure,
            t_min,
            t_step,
            t_max,
            mesh,
            eos,
            pressure,
        )

        summary_dict["alpha"] = alpha
        summary_dict["T"] = T

        with open("thermal_expansion.json", "w") as f:
            f.write(json.dumps(summary_dict, default=DATETIME_HANDLER))

        # TODO: @matk86 - there needs to be a way to insert this into a database! And also
        # a builder to put it into materials collection... -computron
        logger.info("Thermal expansion coefficient calculation complete.")


@explicit_serialize
class MagneticOrderingsToDb(FiretaskBase):
    """
    Used to aggregate tasks docs from magnetic ordering workflow.
    For large-scale/high-throughput use, would recommend a specific
    builder, this is intended for easy, automated use for calculating
    magnetic orderings directly from the get_wf_magnetic_orderings
    workflow. It's unlikely you will want to call this directly.

    Required parameters:
        db_file (str): path to the db file that holds your tasks
            collection and that you want to hold the magnetic_orderings
            collection
        wf_uuid (str): auto-generated from get_wf_magnetic_orderings,
            used to make it easier to retrieve task docs
        parent_structure (Structure): Structure of parent crystal (not
            magnetically ordered)
        perform_bader (bool): Perform Bader charge analysis.
        scan (bool): Do static calcs with SCAN functional.

    Optional parameters:
        origins (list): str indicating transformations that generated
            orderings.
        input_index (int): index of input structure to enumerator.
        to_db (bool): if True, the data will be inserted into
            dedicated collection in database, otherwise, will be dumped
            to a .json file.
        additional_fields (dict): fields added to the document such as
            user-defined tags or name, ids, etc

    """

    required_params = [
        "db_file",
        "wf_uuid",
        "parent_structure",
        "perform_bader",
        "scan",
    ]
    optional_params = ["origins", "input_index", "to_db", "additional_fields"]

    def run_task(self, fw_spec):
        additional_fields = self.get("additional_fields", {})

        uuid = self["wf_uuid"]
        db_file = env_chk(self.get("db_file"), fw_spec)
        self.get("to_db", True)

        mmdb = VaspCalcDb.from_db_file(db_file, admin=True)

        formula = self["parent_structure"].formula
        formula_pretty = self["parent_structure"].composition.reduced_formula

        # get ground state energy
        task_label_regex = "static" if not self["scan"] else "optimize"
        docs = list(
            mmdb.collection.find(
                {"wf_meta.wf_uuid": uuid, "task_label": {"$regex": task_label_regex}},
                ["task_id", "output.energy_per_atom"],
            )
        )

        energies = [d["output"]["energy_per_atom"] for d in docs]
        ground_state_energy = min(energies)
        idx = energies.index(ground_state_energy)
        ground_state_task_id = docs[idx]["task_id"]
        if energies.count(ground_state_energy) > 1:
            logger.warning(
                "Multiple identical energies exist, "
                "duplicate calculations for {}?".format(formula)
            )

        # get results for different orderings
        docs = list(
            mmdb.collection.find(
                {"task_label": {"$regex": task_label_regex}, "wf_meta.wf_uuid": uuid}
            )
        )

        summaries = []

        for d in docs:

            # Check if optimizations were done
            if additional_fields.get("relax", True):
                optimize_task_label = d["task_label"].replace("static", "optimize")
                optimize_task = dict(
                    mmdb.collection.find_one(
                        {"wf_meta.wf_uuid": uuid, "task_label": optimize_task_label}
                    )
                )
                # used to determine if ordering changed during relaxation
                # stored for checking suitable convergence is reached
                energy_diff_relax_static = (
                    optimize_task["output"]["energy_per_atom"]
                    - d["output"]["energy_per_atom"]
                )
            else:
                energy_diff_relax_static = None

            input_structure = Structure.from_dict(optimize_task["input"]["structure"])
            input_magmoms = optimize_task["input"]["incar"]["MAGMOM"]
            input_structure.add_site_property("magmom", input_magmoms)

            final_structure = Structure.from_dict(d["output"]["structure"])

            # picking a fairly large threshold so that default 0.6 µB magmoms don't
            # cause problems with analysis, this is obviously not approriate for
            # some magnetic structures with small magnetic moments (e.g. CuO)
            input_analyzer = CollinearMagneticStructureAnalyzer(
                input_structure, threshold=0.61
            )
            final_analyzer = CollinearMagneticStructureAnalyzer(
                final_structure, threshold=0.61
            )

            if d["task_id"] == ground_state_task_id:
                stable = True
                decomposes_to = None
            else:
                stable = False
                decomposes_to = ground_state_task_id
            energy_above_ground_state_per_atom = (
                d["output"]["energy_per_atom"] - ground_state_energy
            )

            # tells us the order in which structure was guessed
            # 1 is FM, then AFM..., -1 means it was entered manually
            # useful to give us statistics about how many orderings
            # we actually need to calculate
            task_label = d["task_label"].split(" ")
            ordering_index = task_label.index("ordering")
            ordering_index = int(task_label[ordering_index + 1])
            if self.get("origins", None):
                ordering_origin = self["origins"][ordering_index]
            else:
                ordering_origin = None

            final_magmoms = final_structure.site_properties["magmom"]
            magmoms = {"vasp": final_magmoms}
            if self["perform_bader"]:
                # if bader has already been run during task ingestion,
                # use existing analysis
                if "bader" in d:
                    magmoms["bader"] = d["bader"]["magmom"]
                # else try to run it
                else:
                    try:
                        dir_name = d["dir_name"]
                        # strip hostname if present, implicitly assumes
                        # ToDB task has access to appropriate dir
                        if ":" in dir_name:
                            dir_name = dir_name.split(":")[1]
                        magmoms["bader"] = bader_analysis_from_path(dir_name)["magmom"]
                        # prefer bader magmoms if we have them
                        final_magmoms = magmoms["bader"]
                    except Exception as e:
                        magmoms["bader"] = f"Bader analysis failed: {e}"

            input_order_check = [0 if abs(m) < 0.61 else m for m in input_magmoms]
            final_order_check = [0 if abs(m) < 0.61 else m for m in final_magmoms]
            ordering_changed = not np.array_equal(
                np.sign(input_order_check), np.sign(final_order_check)
            )

            symmetry_changed = (
                final_structure.get_space_group_info()[0]
                != input_structure.get_space_group_info()[0]
            )

            total_magnetization = abs(
                d["calcs_reversed"][0]["output"]["outcar"]["total_magnetization"]
            )
            num_formula_units = sum(
                d["calcs_reversed"][0]["composition_reduced"].values()
            ) / sum(d["calcs_reversed"][0]["composition_unit_cell"].values())
            total_magnetization_per_formula_unit = (
                total_magnetization / num_formula_units
            )
            total_magnetization_per_unit_volume = (
                total_magnetization / final_structure.volume
            )

            summary = {
                "formula": formula,
                "formula_pretty": formula_pretty,
                "parent_structure": self["parent_structure"].as_dict(),
                "wf_meta": d["wf_meta"],  # book-keeping
                "task_id": d["task_id"],
                "structure": final_structure.as_dict(),
                "magmoms": magmoms,
                "input": {
                    "structure": input_structure.as_dict(),
                    "ordering": input_analyzer.ordering.value,
                    "symmetry": input_structure.get_space_group_info()[0],
                    "index": ordering_index,
                    "origin": ordering_origin,
                    "input_index": self.get("input_index", None),
                },
                "total_magnetization": total_magnetization,
                "total_magnetization_per_formula_unit": total_magnetization_per_formula_unit,
                "total_magnetization_per_unit_volume": total_magnetization_per_unit_volume,
                "ordering": final_analyzer.ordering.value,
                "ordering_changed": ordering_changed,
                "symmetry": final_structure.get_space_group_info()[0],
                "symmetry_changed": symmetry_changed,
                "energy_per_atom": d["output"]["energy_per_atom"],
                "stable": stable,
                "decomposes_to": decomposes_to,
                "energy_above_ground_state_per_atom": energy_above_ground_state_per_atom,
                "energy_diff_relax_static": energy_diff_relax_static,
                "created_at": datetime.utcnow(),
            }

            if fw_spec.get("tags", None):
                summary["tags"] = fw_spec["tags"]

            summary["additional_fields"] = additional_fields

            summaries.append(summary)

        mmdb.collection = mmdb.db["magnetic_orderings"]
        mmdb.collection.insert(summaries)

        logger.info("Magnetic orderings calculation complete.")


@explicit_serialize
class MagneticDeformationToDb(FiretaskBase):
    """
    Used to calculate magnetic deformation from
    get_wf_magnetic_deformation workflow. See docstring
    for that workflow for more information.

    Required parameters:
        db_file (str): path to the db file that holds your tasks
            collection and that you want to hold the magnetic_orderings
            collection
        wf_uuid (str): auto-generated from get_wf_magnetic_orderings,
            used to make it easier to retrieve task docs

    Optional parameters:
        to_db (bool): if True, the data will be inserted into
            dedicated collection in database, otherwise, will be dumped
            to a .json file.

    """

    required_params = ["db_file", "wf_uuid"]
    optional_params = ["to_db"]

    def run_task(self, fw_spec):

        uuid = self["wf_uuid"]
        db_file = env_chk(self.get("db_file"), fw_spec)
        to_db = self.get("to_db", True)

        mmdb = VaspCalcDb.from_db_file(db_file, admin=True)

        # get the non-magnetic structure
        d_nm = mmdb.collection.find_one(
            {
                "task_label": "magnetic deformation optimize non-magnetic",
                "wf_meta.wf_uuid": uuid,
            }
        )
        nm_structure = Structure.from_dict(d_nm["output"]["structure"])
        nm_run_stats = d_nm["run_stats"]["overall"]

        # get the magnetic structure
        d_m = mmdb.collection.find_one(
            {
                "task_label": "magnetic deformation optimize magnetic",
                "wf_meta.wf_uuid": uuid,
            }
        )
        m_structure = Structure.from_dict(d_m["output"]["structure"])
        m_run_stats = d_m["run_stats"]["overall"]

        msa = CollinearMagneticStructureAnalyzer(m_structure)
        success = False if msa.ordering == Ordering.NM else True

        # calculate magnetic deformation
        mag_def = magnetic_deformation(nm_structure, m_structure).deformation

        # get run stats (mostly used for benchmarking)
        # using same approach as VaspDrone
        try:
            run_stats = {"nm": nm_run_stats, "m": m_run_stats}
            overall_run_stats = {}
            for key in [
                "Total CPU time used (sec)",
                "User time (sec)",
                "System time (sec)",
                "Elapsed time (sec)",
            ]:
                overall_run_stats[key] = sum([v[key] for v in run_stats.values()])
        except:
            logger.error(f"Bad run stats for {uuid}.")
            overall_run_stats = "Bad run stats"

        summary = {
            "formula": nm_structure.composition.reduced_formula,
            "success": success,
            "magnetic_deformation": mag_def,
            "non_magnetic_task_id": d_nm["task_id"],
            "non_magnetic_structure": nm_structure.as_dict(),
            "magnetic_task_id": d_m["task_id"],
            "magnetic_structure": m_structure.as_dict(),
            "run_stats": overall_run_stats,
            "created_at": datetime.utcnow(),
        }

        if fw_spec.get("tags", None):
            summary["tags"] = fw_spec["tags"]

        # db_file itself is required but the user can choose to pass the results to db or not
        if to_db:
            mmdb.collection = mmdb.db["magnetic_deformation"]
            mmdb.collection.insert_one(summary)
        else:
            with open("magnetic_deformation.json", "w") as f:
                f.write(json.dumps(summary, default=DATETIME_HANDLER))

        logger.info("Magnetic deformation calculation complete.")


@explicit_serialize
class PolarizationToDb(FiretaskBase):
    """
    Recovers the same branch polarization and spontaneous polarization
    for a ferroelectric workflow.
    """

    optional_params = ["db_file"]

    def run_task(self, fw_spec):

        wfid = list(filter(lambda x: "wfid" in x, fw_spec["tags"])).pop()
        db_file = env_chk(self.get("db_file"), fw_spec)
        vaspdb = VaspCalcDb.from_db_file(db_file, admin=True)

        # ferroelectric workflow groups calculations by generated wfid tag
        polarization_tasks = vaspdb.collection.find(
            {"tags": wfid, "task_label": {"$regex": ".*polarization"}}
        )

        tasks = []
        outcars = []
        structure_dicts = []
        sort_weight = []
        energies_per_atom = []
        energies = []
        zval_dicts = []

        for p in polarization_tasks:
            # Grab data from each polarization task
            energies_per_atom.append(
                p["calcs_reversed"][0]["output"]["energy_per_atom"]
            )
            energies.append(p["calcs_reversed"][0]["output"]["energy"])
            tasks.append(p["task_label"])
            outcars.append(p["calcs_reversed"][0]["output"]["outcar"])
            structure_dicts.append(p["calcs_reversed"][0]["input"]["structure"])
            zval_dicts.append(p["calcs_reversed"][0]["output"]["outcar"]["zval_dict"])

            # Add weight for sorting
            # Want polarization calculations in order of nonpolar to polar for Polarization object

            # This number needs to be bigger than the number of calculations
            max_sort_weight = 1000000

            if "nonpolar_polarization" in p["task_label"]:
                sort_weight.append(0)
            elif "polar_polarization" in p["task_label"]:
                sort_weight.append(max_sort_weight)
            elif "interpolation_" in p["task_label"]:
                num = 0
                part = re.findall(r"interpolation_[0-9]+_polarization", p["task_label"])
                if part != []:
                    part2 = re.findall(r"[0-9]+", part.pop())
                    if part2 != []:
                        num = part2.pop()
                sort_weight.append(max_sort_weight - int(num))

        # Sort polarization tasks
        # nonpolar -> interpolation_n -> interpolation_n-1 -> ...  -> interpolation_1 -> polar
        data = zip(
            tasks, structure_dicts, outcars, energies_per_atom, energies, sort_weight
        )
        data = sorted(data, key=lambda x: x[-1])

        # Get the tasks, structures, etc in sorted order from the zipped data.
        tasks, structure_dicts, outcars, energies_per_atom, energies, sort_weight = zip(
            *data
        )

        structures = [Structure.from_dict(structure) for structure in structure_dicts]

        # If LCALCPOL = True then Outcar will parse and store the pseudopotential zvals.
        zval_dict = zval_dicts.pop()

        # Assumes that we want to calculate the ionic contribution to the dipole moment.
        # VASP's ionic contribution is sometimes strange.
        # See pymatgen.analysis.ferroelectricity.polarization.Polarization for details.
        p_elecs = [outcar["p_elec"] for outcar in outcars]
        p_ions = [
            get_total_ionic_dipole(structure, zval_dict) for structure in structures
        ]

        polarization = Polarization(p_elecs, p_ions, structures)

        p_change = np.ravel(polarization.get_polarization_change()).tolist()
        p_norm = polarization.get_polarization_change_norm()
        polarization_max_spline_jumps = polarization.max_spline_jumps()
        same_branch = polarization.get_same_branch_polarization_data(
            convert_to_muC_per_cm2=True
        )
        raw_elecs, raw_ions = polarization.get_pelecs_and_pions()
        quanta = polarization.get_lattice_quanta(convert_to_muC_per_cm2=True)

        energy_trend = EnergyTrend(energies_per_atom)
        energy_max_spline_jumps = energy_trend.max_spline_jump()

        polarization_dict = {}

        def split_abc(var, var_name):
            d = {}
            for i, j in enumerate("abc"):
                d.update({var_name + f"_{j}": np.ravel(var[:, i]).tolist()})
            return d

        # Add some sort of id for the structures? Like cid but more general?
        # polarization_dict.update({'cid': cid})

        # General information
        polarization_dict.update(
            {"pretty_formula": structures[0].composition.reduced_formula}
        )
        polarization_dict.update({"wfid": wfid})
        polarization_dict.update({"task_label_order": tasks})

        # Polarization information
        polarization_dict.update({"polarization_change": p_change})
        polarization_dict.update({"polarization_change_norm": p_norm})
        polarization_dict.update(
            {"polarization_max_spline_jumps": polarization_max_spline_jumps}
        )
        polarization_dict.update(split_abc(same_branch, "same_branch_polarization"))
        polarization_dict.update(split_abc(raw_elecs, "raw_electron_polarization"))
        polarization_dict.update(split_abc(raw_ions, "raw_electron_polarization"))
        polarization_dict.update(split_abc(quanta, "polarization_quanta"))
        polarization_dict.update({"zval_dict": zval_dict})

        # Energy information
        polarization_dict.update(
            {"energy_per_atom_max_spline_jumps": energy_max_spline_jumps}
        )
        polarization_dict.update({"energies": energies})
        polarization_dict.update({"energies_per_atom": energies_per_atom})
        polarization_dict.update({"outcars": outcars})
        polarization_dict.update({"structures": structure_dicts})

        # Write all the info to db.
        coll = vaspdb.db["polarization_tasks"]
        coll.insert_one(polarization_dict)


# the following definitions for backward compatibility
class VaspToDbTask(VaspToDb):
    pass


class JsonToDbTask(JsonToDb):
    pass


class BoltztrapToDBTask(BoltztrapToDb):
    pass


class ElasticTensorToDbTask(ElasticTensorToDb):
    pass


class RamanSusceptibilityTensorToDbTask(RamanTensorToDb):
    pass


class GibbsFreeEnergyTask(GibbsAnalysisToDb):
    pass


class FitEquationOfStateTask(FitEOSToDb):
    pass


class ThermalExpansionCoeffTask(ThermalExpansionCoeffToDb):
    pass<|MERGE_RESOLUTION|>--- conflicted
+++ resolved
@@ -1,8 +1,3 @@
-<<<<<<< HEAD
-# coding: utf-8
-
-=======
->>>>>>> 0efba2f9
 import json
 import os
 import re
@@ -116,19 +111,6 @@
             calc_dir = get_calc_loc(self["calc_loc"], fw_spec["calc_locs"])["path"]
 
         # parse the VASP directory
-<<<<<<< HEAD
-        logger.info("PARSING DIRECTORY: {}".format(calc_dir))
-
-        drone = VaspDrone(additional_fields=self.get("additional_fields"),
-                          parse_dos=self.get("parse_dos", False),
-                          parse_potcar_file=self.get("parse_potcar_file", True),
-                          bandstructure_mode=self.get("bandstructure_mode", False),
-                          parse_bader=self.get("parse_bader", BADER_EXE_EXISTS),
-                          parse_chgcar=self.get("parse_chgcar", False),  # deprecated
-                          parse_aeccar=self.get("parse_aeccar", False),  # deprecated
-                          store_volumetric_data=self.get("store_volumetric_data", STORE_VOLUMETRIC_DATA),
-                          **self.get("vasp_drone_params", {}))
-=======
         logger.info(f"PARSING DIRECTORY: {calc_dir}")
 
         drone = VaspDrone(
@@ -143,7 +125,6 @@
                 "store_volumetric_data", STORE_VOLUMETRIC_DATA
             ),
         )
->>>>>>> 0efba2f9
 
         # assimilate (i.e., parse)
         task_doc = drone.assimilate(calc_dir)

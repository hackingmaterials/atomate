<<<<<<< HEAD
# coding: utf-8

=======
>>>>>>> 0efba2f9
import numpy as np
from monty.dev import requires

from pymatgen import Structure

<<<<<<< HEAD
try:
    import phonopy
except ImportError:
    phonopy = False

=======
>>>>>>> 0efba2f9
__author__ = "Kiran Mathew"
__email__ = "kmathew@lbl.gov"

# TODO: @matk86 - unit tests?


def get_phonopy_gibbs(
    energies,
    volumes,
    force_constants,
    structure,
    t_min,
    t_step,
    t_max,
    mesh,
    eos,
    pressure=0,
):
    """
    Compute QHA gibbs free energy using the phonopy interface.

    Args:
        energies (list):
        volumes (list):
        force_constants (list):
        structure (Structure):
        t_min (float): min temperature
        t_step (float): temperature step
        t_max (float): max temperature
        mesh (list/tuple): reciprocal space density
        eos (str): equation of state used for fitting the energies and the
            volumes. options supported by phonopy: vinet, murnaghan,
            birch_murnaghan
        pressure (float): in GPa, optional.

    Returns:
        (numpy.ndarray, numpy.ndarray): Gibbs free energy, Temperature
    """

    # quasi-harmonic approx
    phonopy_qha = get_phonopy_qha(
        energies,
        volumes,
        force_constants,
        structure,
        t_min,
        t_step,
        t_max,
        mesh,
        eos,
        pressure=pressure,
    )

    # gibbs free energy and temperature
    max_t_index = phonopy_qha._qha._max_t_index
    G = phonopy_qha.get_gibbs_temperature()[:max_t_index]
    T = phonopy_qha._qha._temperatures[:max_t_index]
    return G, T


<<<<<<< HEAD
@requires(phonopy, "phonopy is required to calculate the QHA")
=======
>>>>>>> 0efba2f9
def get_phonopy_qha(
    energies,
    volumes,
    force_constants,
    structure,
    t_min,
    t_step,
    t_max,
    mesh,
    eos,
    pressure=0,
):
    """
    Return phonopy QHA interface.

    Args:
        energies (list):
        volumes (list):
        force_constants (list):
        structure (Structure):
        t_min (float): min temperature
        t_step (float): temperature step
        t_max (float): max temperature
        mesh (list/tuple): reciprocal space density
        eos (str): equation of state used for fitting the energies and the
            volumes. options supported by phonopy: vinet, murnaghan,
            birch_murnaghan
        pressure (float): in GPa, optional.

    Returns:
        PhonopyQHA
    """
    from phonopy import Phonopy
    from phonopy.structure.atoms import Atoms as PhonopyAtoms
    from phonopy import PhonopyQHA
    from phonopy.units import EVAngstromToGPa

    phon_atoms = PhonopyAtoms(
        symbols=[str(s.specie) for s in structure],
        scaled_positions=structure.frac_coords,
        cell=structure.lattice.matrix,
    )
    scell = [[1, 0, 0], [0, 1, 0], [0, 0, 1]]
    phonon = Phonopy(phon_atoms, scell)
    # compute the required phonon thermal properties
    temperatures = []
    free_energy = []
    entropy = []
    cv = []
    for f in force_constants:
        phonon.set_force_constants(-np.array(f))
        phonon.set_mesh(list(mesh))
        phonon.set_thermal_properties(t_step=t_step, t_min=t_min, t_max=t_max)
        t, g, e, c = phonon.get_thermal_properties()
        temperatures.append(t)
        free_energy.append(g)
        entropy.append(e)
        cv.append(c)

    # add pressure contribution
<<<<<<< HEAD
    energies = (
        np.array(energies) + np.array(volumes) * pressure / EVAngstromToGPa
    )

=======
    energies = np.array(energies) + np.array(volumes) * pressure / EVAngstromToGPa
>>>>>>> 0efba2f9
    # quasi-harmonic approx
    return PhonopyQHA(
        volumes,
        energies,
        eos=eos,
        temperatures=temperatures[0],
        free_energy=np.array(free_energy).T,
        cv=np.array(cv).T,
        entropy=np.array(entropy).T,
        t_max=np.max(temperatures[0]),
    )


def get_phonopy_thermal_expansion(
    energies,
    volumes,
    force_constants,
    structure,
    t_min,
    t_step,
    t_max,
    mesh,
    eos,
    pressure=0,
):
    """
    Compute QHA thermal expansion coefficient using the phonopy interface.

    Args:
        energies (list):
        volumes (list):
        force_constants (list):
        structure (Structure):
        t_min (float): min temperature
        t_step (float): temperature step
        t_max (float): max temperature
        mesh (list/tuple): reciprocal space density
        eos (str): equation of state used for fitting the energies and the
            volumes. options supported by phonopy: vinet, murnaghan,
            birch_murnaghan
        pressure (float): in GPa, optional.

    Returns:
        (numpy.ndarray, numpy.ndarray): thermal expansion coefficient,
        Temperature
    """

    # quasi-harmonic approx
    phonopy_qha = get_phonopy_qha(
        energies,
        volumes,
        force_constants,
        structure,
        t_min,
        t_step,
        t_max,
        mesh,
        eos,
        pressure=pressure,
    )

    # thermal expansion coefficient and temperature
    max_t_index = phonopy_qha._qha._max_t_index
    alpha = phonopy_qha.get_thermal_expansion()[:max_t_index]
    T = phonopy_qha._qha._temperatures[:max_t_index]
    return alpha, T<|MERGE_RESOLUTION|>--- conflicted
+++ resolved
@@ -1,21 +1,13 @@
-<<<<<<< HEAD
-# coding: utf-8
-
-=======
->>>>>>> 0efba2f9
 import numpy as np
 from monty.dev import requires
 
-from pymatgen import Structure
+from pymatgen.core.structure import Structure
 
-<<<<<<< HEAD
 try:
     import phonopy
 except ImportError:
     phonopy = False
 
-=======
->>>>>>> 0efba2f9
 __author__ = "Kiran Mathew"
 __email__ = "kmathew@lbl.gov"
 
@@ -76,10 +68,7 @@
     return G, T
 
 
-<<<<<<< HEAD
 @requires(phonopy, "phonopy is required to calculate the QHA")
-=======
->>>>>>> 0efba2f9
 def get_phonopy_qha(
     energies,
     volumes,
@@ -140,14 +129,7 @@
         cv.append(c)
 
     # add pressure contribution
-<<<<<<< HEAD
-    energies = (
-        np.array(energies) + np.array(volumes) * pressure / EVAngstromToGPa
-    )
-
-=======
     energies = np.array(energies) + np.array(volumes) * pressure / EVAngstromToGPa
->>>>>>> 0efba2f9
     # quasi-harmonic approx
     return PhonopyQHA(
         volumes,

"""
This module defines general powerups that can be used for all workflows
"""
<<<<<<< HEAD
from typing import Dict, Any, Optional
=======
from importlib import import_module
from typing import List
>>>>>>> 0efba2f9

from atomate.utils.utils import get_fws_and_tasks
from fireworks import Workflow, FileWriteTask
from fireworks.utilities.fw_utilities import get_slug

__author__ = "Janine George, Guido Petretto, Ryan Kingsbury"
__email__ = (
    "janine.george@uclouvain.be, guido.petretto@uclouvain.be, RKingsbury@lbl.gov"
)


def add_priority(original_wf, root_priority, child_priority=None):
    """
    Adds priority to a workflow

    Args:
        original_wf (Workflow): original WF
        root_priority (int): priority of first (root) job(s)
        child_priority(int): priority of all child jobs. Defaults to
            root_priority

    Returns:
       Workflow: priority-decorated workflow
    """
    child_priority = child_priority or root_priority
    root_fw_ids = original_wf.root_fw_ids
    for fw in original_wf.fws:
        if fw.fw_id in root_fw_ids:
            fw.spec["_priority"] = root_priority
        else:
            fw.spec["_priority"] = child_priority
    return original_wf


def add_tags(original_wf, tags_list):
    """
    Adds tags to all Fireworks in the Workflow, WF metadata, as well as
    additional_fields for the Drone to track them later (e.g. tag all fireworks
    and tasks related to a specific research project).

    Tags are written to the "_spec" key of each Firework in the workflow and
    to the "metadata.tags" key of each Workflow. If the workflow contains any
    Firetasks ending in "ToDb", e.g. VaspToDb, QChemToDb, etc., then the tags
    are also passed as "additional_fields" to these tasks and included in the
    resulting task documents.

    Args:
        original_wf (Workflow)
        tags_list: list of tags parameters (list of strings)

    Returns:
       Workflow
    """

    # WF metadata
    if "tags" in original_wf.metadata:
        original_wf.metadata["tags"].extend(tags_list)
    else:
        original_wf.metadata["tags"] = tags_list

    # FW metadata
    for idx_fw in range(len(original_wf.fws)):
        if "tags" in original_wf.fws[idx_fw].spec:
            original_wf.fws[idx_fw].spec["tags"].extend(tags_list)
        else:
            original_wf.fws[idx_fw].spec["tags"] = tags_list

    # DB insertion tasks
    idxs = get_fws_and_tasks(original_wf, task_name_constraint="ToDb")
    for idx_fw, idx_t in idxs:
        if "additional_fields" in original_wf.fws[idx_fw].tasks[idx_t].optional_params:
            if "tags" in original_wf.fws[idx_fw].tasks[idx_t]["additional_fields"]:
                original_wf.fws[idx_fw].tasks[idx_t]["additional_fields"][
                    "tags"
                ].extend(tags_list)
            else:
                original_wf.fws[idx_fw].tasks[idx_t]["additional_fields"][
                    "tags"
                ] = tags_list

    return original_wf


def add_namefile(original_wf, use_slug=True):
    """
    Every FireWork begins by writing an empty file with the name
    "FW--<fw.name>". This makes it easy to figure out what jobs are in what
    launcher directories, e.g. "ls -l launch*/FW--*" from within a "block" dir.

    Args:
        original_wf (Workflow)
        use_slug (bool): whether to replace whitespace-type chars with a slug

<<<<<<< HEAD
__author__ = "Janine George, Guido Petretto, Alex Ganose"
__email__ = "janine.george@uclouvain.be, guido.petretto@uclouvain.be"
=======
    Returns:
       Workflow
    """
    for idx, fw in enumerate(original_wf.fws):
        fname = f"FW--{fw.name}"
        if use_slug:
            fname = get_slug(fname)

        t = FileWriteTask(files_to_write=[{"filename": fname, "contents": ""}])
        original_wf.fws[idx].tasks.insert(0, t)
    return original_wf


def add_additional_fields_to_taskdocs(
    original_wf, update_dict=None, task_name_constraint="ToDb"
):
    """
    For all XXToDbTasks in a given workflow, add information  to
    "additional_fields" to be placed in the task doc.

    Args:
        original_wf (Workflow)
        update_dict (Dict): dictionary to add additional_fields
        task_name_constraint (str): name of the Firetasks to be modified.

    Returns:
       Workflow
    """
    idx_list = get_fws_and_tasks(original_wf, task_name_constraint=task_name_constraint)
    for idx_fw, idx_t in idx_list:
        original_wf.fws[idx_fw].tasks[idx_t]["additional_fields"].update(update_dict)
    return original_wf


def preserve_fworker(original_wf, fw_name_constraint=None):
    """
    set _preserve_fworker spec of Fireworker(s) of a Workflow. Can be used to
    pin a workflow to the first fworker it is run with. Very useful when running
    on multiple machines that can't share files. fw_name_constraint can be used
    to only preserve fworker after a certain point where file passing becomes
    important

    Args:
        original_wf (Workflow):
        fw_name_constraint (str): name of the Fireworks to be tagged (all if
        None is passed)

    Returns:
        Workflow: modified workflow with specified Fireworkers tagged
    """
    idx_list = get_fws_and_tasks(original_wf, fw_name_constraint=fw_name_constraint)
    for idx_fw, idx_t in idx_list:
        original_wf.fws[idx_fw].spec["_preserve_fworker"] = True
    return original_wf


def set_execution_options(
    original_wf,
    fworker_name=None,
    category=None,
    fw_name_constraint=None,
    task_name_constraint=None,
):
    """
    set _fworker spec of Fireworker(s) of a Workflow. It can be used to specify
    a queue; e.g. run large-memory jobs on a separate queue.

    Args:
        original_wf (Workflow):
        fworker_name (str): user-defined tag to be added under fw.spec._fworker
            e.g. "large memory", "big", etc
        category (str): category of FWorker that should pul job
        fw_name_constraint (str): name of the Fireworks to be tagged (all if
            None is passed)
        task_name_constraint (str): name of the Firetasks to be tagged (e.g.
            None or 'RunVasp')

    Returns:
        Workflow: modified workflow with specified Fireworkers tagged
    """
    idx_list = get_fws_and_tasks(
        original_wf,
        fw_name_constraint=fw_name_constraint,
        task_name_constraint=task_name_constraint,
    )

    for idx_fw, idx_t in idx_list:
        if fworker_name:
            original_wf.fws[idx_fw].spec["_fworker"] = fworker_name
        if category:
            original_wf.fws[idx_fw].spec["_category"] = category
    return original_wf
>>>>>>> 0efba2f9


def update_firetask(
    original_wf: Workflow,
    update_params: Dict[str, Any],
    task_name_constraint: str,
    fw_name_constraint: Optional[str] = None,
) -> Workflow:
    """
    General powerup for arbitrary updates to a Firetask.

    Args:
        original_wf: The original workflow.
        update_params: A dictionary of the keyword arguments to update.
        task_name_constraint: Only apply changes to the Firetasks where the
            Firetask class name contains this string.
        fw_name_constraint: Only apply changes to Fireworks where the Firework
            name contains this substring.

    Returns:
       Workflow
    """
    idx_list = get_fws_and_tasks(
        original_wf,
        fw_name_constraint=fw_name_constraint,
        task_name_constraint=task_name_constraint,
    )
    for idx_fw, idx_t in idx_list:
        original_wf.fws[idx_fw].tasks[idx_t].update(update_params)

    return original_wf


def set_queue_adapter(
    original_wf: Workflow,
    queueadapter: dict = None,

    fw_name_constraint: str = None,
    task_name_constraint: str = None,
) -> Workflow:
    """
    set _queueadapter spec of Fireworker(s) of a Workflow. It can be used to change the
    overall queueadapter during the run.

    Args:
        original_wf (Workflow): workflow that will be changed
        queueadapter (dict): dict to change _queueadapter
        fw_name_constraint (str): name of the Fireworks to be tagged (all if None is
            passed)
        task_name_constraint (str): name of the Firetasks to be tagged (e.g. None or
            'RunVasp')

    Returns:
        Workflow: modified workflow with specified Fireworkers tagged
    """
    for idx_fw, idx_t in get_fws_and_tasks(
        original_wf,
        fw_name_constraint=fw_name_constraint,
        task_name_constraint=task_name_constraint,
    ):
        q = original_wf.fws[idx_fw].spec.get("_queueadapter", {})
        q.update(queueadapter)
        original_wf.fws[idx_fw].spec["_queueadapter"] = q

    return original_wf


def powerup_by_kwargs(
    original_wf: Workflow,
    powerup_dicts: List[dict],
):
    """
    apply powerups in the form using a list of dictionaries
    [
        {"powerup_name" : powerup_function1, "kwargs": {parameter1 : value1, parameter2: value2}},
        {"powerup_name" : powerup_function2, "kwargs": {parameter1 : value1, parameter2: value2}},
    ]

    As an example:
        power_up_by_kwargs([
            {"powerup_name" : "add_additional_fields_to_taskdocs",
             "kwargs: {"update_dict" : {"foo" : "bar"}}}
             ]
        )

    Args:
        original_wf: workflow that will be changed
        powerup_dicts: dictionary containing the powerup_name and kwarg.
            if "." is present in the name it will be imported as a full path
            if not we will use standard atomate modules where the powerups are kept

    """
    # a list of possible powerups in atomate (most specific first)
    powerup_modules = [
        "atomate.vasp.powerups",
        "atomate.qchem.powerups",
        "atomate.common.powerups",
    ]

    for pd in powerup_dicts:
        name = pd["powerup_name"]
        kwargs = pd["kwargs"]
        found = False
        if "." in name:
            module_name, method_name = name.rsplit(".", 1)
            module = import_module(module_name)
            powerup = getattr(module, method_name)
            original_wf = powerup(original_wf, **kwargs)
            found = True
        else:
            for module_name in powerup_modules:
                try:
                    module = import_module(module_name)
                    powerup = getattr(module, name)
                    original_wf = powerup(original_wf, **kwargs)
                    found = True
                    break
                except Exception:
                    pass
        if not found:
            raise RuntimeError(f"Could not find powerup {name}.")
    return original_wf
<|MERGE_RESOLUTION|>--- conflicted
+++ resolved
@@ -1,321 +1,313 @@
-"""
-This module defines general powerups that can be used for all workflows
-"""
-<<<<<<< HEAD
-from typing import Dict, Any, Optional
-=======
-from importlib import import_module
-from typing import List
->>>>>>> 0efba2f9
-
-from atomate.utils.utils import get_fws_and_tasks
-from fireworks import Workflow, FileWriteTask
-from fireworks.utilities.fw_utilities import get_slug
-
-__author__ = "Janine George, Guido Petretto, Ryan Kingsbury"
-__email__ = (
-    "janine.george@uclouvain.be, guido.petretto@uclouvain.be, RKingsbury@lbl.gov"
-)
-
-
-def add_priority(original_wf, root_priority, child_priority=None):
-    """
-    Adds priority to a workflow
-
-    Args:
-        original_wf (Workflow): original WF
-        root_priority (int): priority of first (root) job(s)
-        child_priority(int): priority of all child jobs. Defaults to
-            root_priority
-
-    Returns:
-       Workflow: priority-decorated workflow
-    """
-    child_priority = child_priority or root_priority
-    root_fw_ids = original_wf.root_fw_ids
-    for fw in original_wf.fws:
-        if fw.fw_id in root_fw_ids:
-            fw.spec["_priority"] = root_priority
-        else:
-            fw.spec["_priority"] = child_priority
-    return original_wf
-
-
-def add_tags(original_wf, tags_list):
-    """
-    Adds tags to all Fireworks in the Workflow, WF metadata, as well as
-    additional_fields for the Drone to track them later (e.g. tag all fireworks
-    and tasks related to a specific research project).
-
-    Tags are written to the "_spec" key of each Firework in the workflow and
-    to the "metadata.tags" key of each Workflow. If the workflow contains any
-    Firetasks ending in "ToDb", e.g. VaspToDb, QChemToDb, etc., then the tags
-    are also passed as "additional_fields" to these tasks and included in the
-    resulting task documents.
-
-    Args:
-        original_wf (Workflow)
-        tags_list: list of tags parameters (list of strings)
-
-    Returns:
-       Workflow
-    """
-
-    # WF metadata
-    if "tags" in original_wf.metadata:
-        original_wf.metadata["tags"].extend(tags_list)
-    else:
-        original_wf.metadata["tags"] = tags_list
-
-    # FW metadata
-    for idx_fw in range(len(original_wf.fws)):
-        if "tags" in original_wf.fws[idx_fw].spec:
-            original_wf.fws[idx_fw].spec["tags"].extend(tags_list)
-        else:
-            original_wf.fws[idx_fw].spec["tags"] = tags_list
-
-    # DB insertion tasks
-    idxs = get_fws_and_tasks(original_wf, task_name_constraint="ToDb")
-    for idx_fw, idx_t in idxs:
-        if "additional_fields" in original_wf.fws[idx_fw].tasks[idx_t].optional_params:
-            if "tags" in original_wf.fws[idx_fw].tasks[idx_t]["additional_fields"]:
-                original_wf.fws[idx_fw].tasks[idx_t]["additional_fields"][
-                    "tags"
-                ].extend(tags_list)
-            else:
-                original_wf.fws[idx_fw].tasks[idx_t]["additional_fields"][
-                    "tags"
-                ] = tags_list
-
-    return original_wf
-
-
-def add_namefile(original_wf, use_slug=True):
-    """
-    Every FireWork begins by writing an empty file with the name
-    "FW--<fw.name>". This makes it easy to figure out what jobs are in what
-    launcher directories, e.g. "ls -l launch*/FW--*" from within a "block" dir.
-
-    Args:
-        original_wf (Workflow)
-        use_slug (bool): whether to replace whitespace-type chars with a slug
-
-<<<<<<< HEAD
-__author__ = "Janine George, Guido Petretto, Alex Ganose"
-__email__ = "janine.george@uclouvain.be, guido.petretto@uclouvain.be"
-=======
-    Returns:
-       Workflow
-    """
-    for idx, fw in enumerate(original_wf.fws):
-        fname = f"FW--{fw.name}"
-        if use_slug:
-            fname = get_slug(fname)
-
-        t = FileWriteTask(files_to_write=[{"filename": fname, "contents": ""}])
-        original_wf.fws[idx].tasks.insert(0, t)
-    return original_wf
-
-
-def add_additional_fields_to_taskdocs(
-    original_wf, update_dict=None, task_name_constraint="ToDb"
-):
-    """
-    For all XXToDbTasks in a given workflow, add information  to
-    "additional_fields" to be placed in the task doc.
-
-    Args:
-        original_wf (Workflow)
-        update_dict (Dict): dictionary to add additional_fields
-        task_name_constraint (str): name of the Firetasks to be modified.
-
-    Returns:
-       Workflow
-    """
-    idx_list = get_fws_and_tasks(original_wf, task_name_constraint=task_name_constraint)
-    for idx_fw, idx_t in idx_list:
-        original_wf.fws[idx_fw].tasks[idx_t]["additional_fields"].update(update_dict)
-    return original_wf
-
-
-def preserve_fworker(original_wf, fw_name_constraint=None):
-    """
-    set _preserve_fworker spec of Fireworker(s) of a Workflow. Can be used to
-    pin a workflow to the first fworker it is run with. Very useful when running
-    on multiple machines that can't share files. fw_name_constraint can be used
-    to only preserve fworker after a certain point where file passing becomes
-    important
-
-    Args:
-        original_wf (Workflow):
-        fw_name_constraint (str): name of the Fireworks to be tagged (all if
-        None is passed)
-
-    Returns:
-        Workflow: modified workflow with specified Fireworkers tagged
-    """
-    idx_list = get_fws_and_tasks(original_wf, fw_name_constraint=fw_name_constraint)
-    for idx_fw, idx_t in idx_list:
-        original_wf.fws[idx_fw].spec["_preserve_fworker"] = True
-    return original_wf
-
-
-def set_execution_options(
-    original_wf,
-    fworker_name=None,
-    category=None,
-    fw_name_constraint=None,
-    task_name_constraint=None,
-):
-    """
-    set _fworker spec of Fireworker(s) of a Workflow. It can be used to specify
-    a queue; e.g. run large-memory jobs on a separate queue.
-
-    Args:
-        original_wf (Workflow):
-        fworker_name (str): user-defined tag to be added under fw.spec._fworker
-            e.g. "large memory", "big", etc
-        category (str): category of FWorker that should pul job
-        fw_name_constraint (str): name of the Fireworks to be tagged (all if
-            None is passed)
-        task_name_constraint (str): name of the Firetasks to be tagged (e.g.
-            None or 'RunVasp')
-
-    Returns:
-        Workflow: modified workflow with specified Fireworkers tagged
-    """
-    idx_list = get_fws_and_tasks(
-        original_wf,
-        fw_name_constraint=fw_name_constraint,
-        task_name_constraint=task_name_constraint,
-    )
-
-    for idx_fw, idx_t in idx_list:
-        if fworker_name:
-            original_wf.fws[idx_fw].spec["_fworker"] = fworker_name
-        if category:
-            original_wf.fws[idx_fw].spec["_category"] = category
-    return original_wf
->>>>>>> 0efba2f9
-
-
-def update_firetask(
-    original_wf: Workflow,
-    update_params: Dict[str, Any],
-    task_name_constraint: str,
-    fw_name_constraint: Optional[str] = None,
-) -> Workflow:
-    """
-    General powerup for arbitrary updates to a Firetask.
-
-    Args:
-        original_wf: The original workflow.
-        update_params: A dictionary of the keyword arguments to update.
-        task_name_constraint: Only apply changes to the Firetasks where the
-            Firetask class name contains this string.
-        fw_name_constraint: Only apply changes to Fireworks where the Firework
-            name contains this substring.
-
-    Returns:
-       Workflow
-    """
-    idx_list = get_fws_and_tasks(
-        original_wf,
-        fw_name_constraint=fw_name_constraint,
-        task_name_constraint=task_name_constraint,
-    )
-    for idx_fw, idx_t in idx_list:
-        original_wf.fws[idx_fw].tasks[idx_t].update(update_params)
-
-    return original_wf
-
-
-def set_queue_adapter(
-    original_wf: Workflow,
-    queueadapter: dict = None,
-
-    fw_name_constraint: str = None,
-    task_name_constraint: str = None,
-) -> Workflow:
-    """
-    set _queueadapter spec of Fireworker(s) of a Workflow. It can be used to change the
-    overall queueadapter during the run.
-
-    Args:
-        original_wf (Workflow): workflow that will be changed
-        queueadapter (dict): dict to change _queueadapter
-        fw_name_constraint (str): name of the Fireworks to be tagged (all if None is
-            passed)
-        task_name_constraint (str): name of the Firetasks to be tagged (e.g. None or
-            'RunVasp')
-
-    Returns:
-        Workflow: modified workflow with specified Fireworkers tagged
-    """
-    for idx_fw, idx_t in get_fws_and_tasks(
-        original_wf,
-        fw_name_constraint=fw_name_constraint,
-        task_name_constraint=task_name_constraint,
-    ):
-        q = original_wf.fws[idx_fw].spec.get("_queueadapter", {})
-        q.update(queueadapter)
-        original_wf.fws[idx_fw].spec["_queueadapter"] = q
-
-    return original_wf
-
-
-def powerup_by_kwargs(
-    original_wf: Workflow,
-    powerup_dicts: List[dict],
-):
-    """
-    apply powerups in the form using a list of dictionaries
-    [
-        {"powerup_name" : powerup_function1, "kwargs": {parameter1 : value1, parameter2: value2}},
-        {"powerup_name" : powerup_function2, "kwargs": {parameter1 : value1, parameter2: value2}},
-    ]
-
-    As an example:
-        power_up_by_kwargs([
-            {"powerup_name" : "add_additional_fields_to_taskdocs",
-             "kwargs: {"update_dict" : {"foo" : "bar"}}}
-             ]
-        )
-
-    Args:
-        original_wf: workflow that will be changed
-        powerup_dicts: dictionary containing the powerup_name and kwarg.
-            if "." is present in the name it will be imported as a full path
-            if not we will use standard atomate modules where the powerups are kept
-
-    """
-    # a list of possible powerups in atomate (most specific first)
-    powerup_modules = [
-        "atomate.vasp.powerups",
-        "atomate.qchem.powerups",
-        "atomate.common.powerups",
-    ]
-
-    for pd in powerup_dicts:
-        name = pd["powerup_name"]
-        kwargs = pd["kwargs"]
-        found = False
-        if "." in name:
-            module_name, method_name = name.rsplit(".", 1)
-            module = import_module(module_name)
-            powerup = getattr(module, method_name)
-            original_wf = powerup(original_wf, **kwargs)
-            found = True
-        else:
-            for module_name in powerup_modules:
-                try:
-                    module = import_module(module_name)
-                    powerup = getattr(module, name)
-                    original_wf = powerup(original_wf, **kwargs)
-                    found = True
-                    break
-                except Exception:
-                    pass
-        if not found:
-            raise RuntimeError(f"Could not find powerup {name}.")
-    return original_wf
+"""
+This module defines general powerups that can be used for all workflows
+"""
+from typing import Dict, Any, Optional
+from importlib import import_module
+from typing import List
+
+from atomate.utils.utils import get_fws_and_tasks
+from fireworks import Workflow, FileWriteTask
+from fireworks.utilities.fw_utilities import get_slug
+
+__author__ = "Janine George, Guido Petretto, Ryan Kingsbury, Alex Ganose"
+__email__ = (
+    "janine.george@uclouvain.be, guido.petretto@uclouvain.be, RKingsbury@lbl.gov"
+)
+
+
+def add_priority(original_wf, root_priority, child_priority=None):
+    """
+    Adds priority to a workflow
+
+    Args:
+        original_wf (Workflow): original WF
+        root_priority (int): priority of first (root) job(s)
+        child_priority(int): priority of all child jobs. Defaults to
+            root_priority
+
+    Returns:
+       Workflow: priority-decorated workflow
+    """
+    child_priority = child_priority or root_priority
+    root_fw_ids = original_wf.root_fw_ids
+    for fw in original_wf.fws:
+        if fw.fw_id in root_fw_ids:
+            fw.spec["_priority"] = root_priority
+        else:
+            fw.spec["_priority"] = child_priority
+    return original_wf
+
+
+def add_tags(original_wf, tags_list):
+    """
+    Adds tags to all Fireworks in the Workflow, WF metadata, as well as
+    additional_fields for the Drone to track them later (e.g. tag all fireworks
+    and tasks related to a specific research project).
+
+    Tags are written to the "_spec" key of each Firework in the workflow and
+    to the "metadata.tags" key of each Workflow. If the workflow contains any
+    Firetasks ending in "ToDb", e.g. VaspToDb, QChemToDb, etc., then the tags
+    are also passed as "additional_fields" to these tasks and included in the
+    resulting task documents.
+
+    Args:
+        original_wf (Workflow)
+        tags_list: list of tags parameters (list of strings)
+
+    Returns:
+       Workflow
+    """
+
+    # WF metadata
+    if "tags" in original_wf.metadata:
+        original_wf.metadata["tags"].extend(tags_list)
+    else:
+        original_wf.metadata["tags"] = tags_list
+
+    # FW metadata
+    for idx_fw in range(len(original_wf.fws)):
+        if "tags" in original_wf.fws[idx_fw].spec:
+            original_wf.fws[idx_fw].spec["tags"].extend(tags_list)
+        else:
+            original_wf.fws[idx_fw].spec["tags"] = tags_list
+
+    # DB insertion tasks
+    idxs = get_fws_and_tasks(original_wf, task_name_constraint="ToDb")
+    for idx_fw, idx_t in idxs:
+        if "additional_fields" in original_wf.fws[idx_fw].tasks[idx_t].optional_params:
+            if "tags" in original_wf.fws[idx_fw].tasks[idx_t]["additional_fields"]:
+                original_wf.fws[idx_fw].tasks[idx_t]["additional_fields"][
+                    "tags"
+                ].extend(tags_list)
+            else:
+                original_wf.fws[idx_fw].tasks[idx_t]["additional_fields"][
+                    "tags"
+                ] = tags_list
+
+    return original_wf
+
+
+def add_namefile(original_wf, use_slug=True):
+    """
+    Every FireWork begins by writing an empty file with the name
+    "FW--<fw.name>". This makes it easy to figure out what jobs are in what
+    launcher directories, e.g. "ls -l launch*/FW--*" from within a "block" dir.
+
+    Args:
+        original_wf (Workflow)
+        use_slug (bool): whether to replace whitespace-type chars with a slug
+
+    Returns:
+       Workflow
+    """
+    for idx, fw in enumerate(original_wf.fws):
+        fname = f"FW--{fw.name}"
+        if use_slug:
+            fname = get_slug(fname)
+
+        t = FileWriteTask(files_to_write=[{"filename": fname, "contents": ""}])
+        original_wf.fws[idx].tasks.insert(0, t)
+    return original_wf
+
+
+def add_additional_fields_to_taskdocs(
+    original_wf, update_dict=None, task_name_constraint="ToDb"
+):
+    """
+    For all XXToDbTasks in a given workflow, add information  to
+    "additional_fields" to be placed in the task doc.
+
+    Args:
+        original_wf (Workflow)
+        update_dict (Dict): dictionary to add additional_fields
+        task_name_constraint (str): name of the Firetasks to be modified.
+
+    Returns:
+       Workflow
+    """
+    idx_list = get_fws_and_tasks(original_wf, task_name_constraint=task_name_constraint)
+    for idx_fw, idx_t in idx_list:
+        original_wf.fws[idx_fw].tasks[idx_t]["additional_fields"].update(update_dict)
+    return original_wf
+
+
+def preserve_fworker(original_wf, fw_name_constraint=None):
+    """
+    set _preserve_fworker spec of Fireworker(s) of a Workflow. Can be used to
+    pin a workflow to the first fworker it is run with. Very useful when running
+    on multiple machines that can't share files. fw_name_constraint can be used
+    to only preserve fworker after a certain point where file passing becomes
+    important
+
+    Args:
+        original_wf (Workflow):
+        fw_name_constraint (str): name of the Fireworks to be tagged (all if
+        None is passed)
+
+    Returns:
+        Workflow: modified workflow with specified Fireworkers tagged
+    """
+    idx_list = get_fws_and_tasks(original_wf, fw_name_constraint=fw_name_constraint)
+    for idx_fw, idx_t in idx_list:
+        original_wf.fws[idx_fw].spec["_preserve_fworker"] = True
+    return original_wf
+
+
+def set_execution_options(
+    original_wf,
+    fworker_name=None,
+    category=None,
+    fw_name_constraint=None,
+    task_name_constraint=None,
+):
+    """
+    set _fworker spec of Fireworker(s) of a Workflow. It can be used to specify
+    a queue; e.g. run large-memory jobs on a separate queue.
+
+    Args:
+        original_wf (Workflow):
+        fworker_name (str): user-defined tag to be added under fw.spec._fworker
+            e.g. "large memory", "big", etc
+        category (str): category of FWorker that should pul job
+        fw_name_constraint (str): name of the Fireworks to be tagged (all if
+            None is passed)
+        task_name_constraint (str): name of the Firetasks to be tagged (e.g.
+            None or 'RunVasp')
+
+    Returns:
+        Workflow: modified workflow with specified Fireworkers tagged
+    """
+    idx_list = get_fws_and_tasks(
+        original_wf,
+        fw_name_constraint=fw_name_constraint,
+        task_name_constraint=task_name_constraint,
+    )
+
+    for idx_fw, idx_t in idx_list:
+        if fworker_name:
+            original_wf.fws[idx_fw].spec["_fworker"] = fworker_name
+        if category:
+            original_wf.fws[idx_fw].spec["_category"] = category
+    return original_wf
+
+
+def update_firetask(
+    original_wf: Workflow,
+    update_params: Dict[str, Any],
+    task_name_constraint: str,
+    fw_name_constraint: Optional[str] = None,
+) -> Workflow:
+    """
+    General powerup for arbitrary updates to a Firetask.
+
+    Args:
+        original_wf: The original workflow.
+        update_params: A dictionary of the keyword arguments to update.
+        task_name_constraint: Only apply changes to the Firetasks where the
+            Firetask class name contains this string.
+        fw_name_constraint: Only apply changes to Fireworks where the Firework
+            name contains this substring.
+
+    Returns:
+       Workflow
+    """
+    idx_list = get_fws_and_tasks(
+        original_wf,
+        fw_name_constraint=fw_name_constraint,
+        task_name_constraint=task_name_constraint,
+    )
+    for idx_fw, idx_t in idx_list:
+        original_wf.fws[idx_fw].tasks[idx_t].update(update_params)
+
+    return original_wf
+
+
+def set_queue_adapter(
+    original_wf: Workflow,
+    queueadapter: dict = None,
+
+    fw_name_constraint: str = None,
+    task_name_constraint: str = None,
+) -> Workflow:
+    """
+    set _queueadapter spec of Fireworker(s) of a Workflow. It can be used to change the
+    overall queueadapter during the run.
+
+    Args:
+        original_wf (Workflow): workflow that will be changed
+        queueadapter (dict): dict to change _queueadapter
+        fw_name_constraint (str): name of the Fireworks to be tagged (all if None is
+            passed)
+        task_name_constraint (str): name of the Firetasks to be tagged (e.g. None or
+            'RunVasp')
+
+    Returns:
+        Workflow: modified workflow with specified Fireworkers tagged
+    """
+    for idx_fw, idx_t in get_fws_and_tasks(
+        original_wf,
+        fw_name_constraint=fw_name_constraint,
+        task_name_constraint=task_name_constraint,
+    ):
+        q = original_wf.fws[idx_fw].spec.get("_queueadapter", {})
+        q.update(queueadapter)
+        original_wf.fws[idx_fw].spec["_queueadapter"] = q
+
+    return original_wf
+
+
+def powerup_by_kwargs(
+    original_wf: Workflow,
+    powerup_dicts: List[dict],
+):
+    """
+    apply powerups in the form using a list of dictionaries
+    [
+        {"powerup_name" : powerup_function1, "kwargs": {parameter1 : value1, parameter2: value2}},
+        {"powerup_name" : powerup_function2, "kwargs": {parameter1 : value1, parameter2: value2}},
+    ]
+
+    As an example:
+        power_up_by_kwargs([
+            {"powerup_name" : "add_additional_fields_to_taskdocs",
+             "kwargs: {"update_dict" : {"foo" : "bar"}}}
+             ]
+        )
+
+    Args:
+        original_wf: workflow that will be changed
+        powerup_dicts: dictionary containing the powerup_name and kwarg.
+            if "." is present in the name it will be imported as a full path
+            if not we will use standard atomate modules where the powerups are kept
+
+    """
+    # a list of possible powerups in atomate (most specific first)
+    powerup_modules = [
+        "atomate.vasp.powerups",
+        "atomate.qchem.powerups",
+        "atomate.common.powerups",
+    ]
+
+    for pd in powerup_dicts:
+        name = pd["powerup_name"]
+        kwargs = pd["kwargs"]
+        found = False
+        if "." in name:
+            module_name, method_name = name.rsplit(".", 1)
+            module = import_module(module_name)
+            powerup = getattr(module, method_name)
+            original_wf = powerup(original_wf, **kwargs)
+            found = True
+        else:
+            for module_name in powerup_modules:
+                try:
+                    module = import_module(module_name)
+                    powerup = getattr(module, name)
+                    original_wf = powerup(original_wf, **kwargs)
+                    found = True
+                    break
+                except Exception:
+                    pass
+        if not found:
+            raise RuntimeError(f"Could not find powerup {name}.")
+    return original_wf
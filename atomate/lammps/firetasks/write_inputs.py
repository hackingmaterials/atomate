--- conflicted
+++ resolved
@@ -6,14 +6,8 @@
 parameters file)
 """
 
-<<<<<<< HEAD
-from pymatgen import Molecule
 from pymatgen.io.lammps.inputs import LammpsRun, LammpsData
-=======
 from pymatgen.core import Molecule
-# from pymatgen.io.lammps.data import LammpsData
-# from pymatgen.io.lammps.sets import LammpsInputSet
->>>>>>> d7e37d41
 
 from fireworks import FiretaskBase, explicit_serialize
 
